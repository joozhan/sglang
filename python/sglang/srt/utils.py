--- conflicted
+++ resolved
@@ -56,10 +56,7 @@
 from decord import VideoReader, cpu
 from fastapi.responses import ORJSONResponse
 from packaging import version as pkg_version
-<<<<<<< HEAD
-=======
 from PIL import Image
->>>>>>> 87fafa01
 from starlette.routing import Mount
 from torch import nn
 from torch.func import functional_call
@@ -1805,18 +1802,6 @@
     return m.group(1)
 
 
-<<<<<<< HEAD
-@contextmanager
-def configure_deep_gemm_num_sms(num_sms):
-    import deep_gemm
-
-    original_num_sms = deep_gemm.get_num_sms()
-    deep_gemm.set_num_sms(num_sms)
-    try:
-        yield
-    finally:
-        deep_gemm.set_num_sms(original_num_sms)
-=======
 def retry(
     fn,
     max_retry: int,
@@ -1853,4 +1838,15 @@
         ]
     else:
         return [nested_list]
->>>>>>> 87fafa01
+
+
+@contextmanager
+def configure_deep_gemm_num_sms(num_sms):
+    import deep_gemm
+
+    original_num_sms = deep_gemm.get_num_sms()
+    deep_gemm.set_num_sms(num_sms)
+    try:
+        yield
+    finally:
+        deep_gemm.set_num_sms(original_num_sms)