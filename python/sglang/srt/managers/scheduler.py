--- conflicted
+++ resolved
@@ -56,14 +56,10 @@
 from sglang.srt.hf_transformers_utils import get_processor, get_tokenizer
 from sglang.srt.layers.dp_attention import compute_dp_attention_world_info
 from sglang.srt.layers.logits_processor import LogitsProcessorOutput
-<<<<<<< HEAD
 from sglang.srt.managers.expert_distribution import (
     get_global_expert_distribution_recorder,
 )
 from sglang.srt.managers.expert_location import ExpertLocationMetadata
-=======
-from sglang.srt.managers.expert_distribution import expert_distribution_recorder
->>>>>>> e1e6630f
 from sglang.srt.managers.io_struct import (
     AbortReq,
     CloseSessionReqInput,
@@ -305,7 +301,6 @@
             self.random_seed,
             self.device,
             worker_global_server_args_dict,
-            self.expert_location_metadata,
             _,
             _,
             _,
@@ -406,10 +401,7 @@
         self.input_blocker = (
             SchedulerInputBlocker(server_args, noop=self.attn_tp_rank != 0)
             if enable_colocated_batch_gen()
-<<<<<<< HEAD
             or server_args.enable_scheduler_input_blocker
-=======
->>>>>>> e1e6630f
             else None
         )
 
@@ -1987,11 +1979,7 @@
         elif recv_req == ExpertDistributionReq.STOP_RECORD:
             get_global_expert_distribution_recorder().stop_record()
         elif recv_req == ExpertDistributionReq.DUMP_RECORD:
-<<<<<<< HEAD
             dump_output = get_global_expert_distribution_recorder().dump_record()
-=======
-            dump_output = expert_distribution_recorder.dump_record()
->>>>>>> e1e6630f
         else:
             raise ValueError("Unrecognized ExpertDistributionReq value")
         return ExpertDistributionReqOutput(dump_output=dump_output)
@@ -2085,7 +2073,6 @@
                 "status": "ready",
                 "max_total_num_tokens": scheduler.max_total_num_tokens,
                 "max_req_input_len": scheduler.max_req_input_len,
-                "expert_location_metadata": scheduler.expert_location_metadata,
             }
         )
         disaggregation_mode: DisaggregationMode = scheduler.disaggregation_mode
