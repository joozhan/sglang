# Copyright 2023-2024 SGLang Team
# Licensed under the Apache License, Version 2.0 (the "License");
# you may not use this file except in compliance with the License.
# You may obtain a copy of the License at
#
#     http://www.apache.org/licenses/LICENSE-2.0
#
# Unless required by applicable law or agreed to in writing, software
# distributed under the License is distributed on an "AS IS" BASIS,
# WITHOUT WARRANTIES OR CONDITIONS OF ANY KIND, either express or implied.
# See the License for the specific language governing permissions and
# limitations under the License.
# ==============================================================================

# Adapted from:
# https://github.com/vllm-project/vllm/blob/fb6af8bc086328ca6659e72d11ffd4309ce4de22/vllm/model_executor/models/deepseek_v2.py
"""Inference-only DeepseekV2 model."""

import logging
import os
from dataclasses import dataclass
<<<<<<< HEAD
from enum import Enum, auto
=======
from enum import Enum, IntEnum, auto
>>>>>>> c08a717c
from typing import Any, Dict, Iterable, Optional, Tuple

import torch
import torch.nn.functional as F
from torch import nn
from tqdm import tqdm
from transformers import PretrainedConfig

from sglang.srt.distributed import (
    get_tensor_model_parallel_rank,
    get_tensor_model_parallel_world_size,
    parallel_state,
    tensor_model_parallel_all_reduce,
)
from sglang.srt.layers.activation import SiluAndMul
from sglang.srt.layers.dp_attention import (
    dp_gather_partial,
    dp_scatter,
    get_attention_dp_size,
    get_attention_tp_rank,
    get_attention_tp_size,
    tp_all_gather,
    tp_reduce_scatter,
)
from sglang.srt.layers.layernorm import RMSNorm
from sglang.srt.layers.linear import (
    ColumnParallelLinear,
    MergedColumnParallelLinear,
    ReplicatedLinear,
    RowParallelLinear,
)
from sglang.srt.layers.logits_processor import LogitsProcessor
from sglang.srt.layers.moe.ep_moe.layer import DeepEPMoE, EPMoE
from sglang.srt.layers.moe.ep_moe.token_dispatcher import DeepEPDispatcher
from sglang.srt.layers.moe.fused_moe_triton import FusedMoE
from sglang.srt.layers.moe.topk import select_experts
from sglang.srt.layers.quantization.base_config import QuantizationConfig
from sglang.srt.layers.quantization.fp8_kernel import per_tensor_quant_mla_fp8
from sglang.srt.layers.quantization.fp8_utils import (
    block_quant_to_tensor_quant,
    channel_quant_to_tensor_quant,
    normalize_e4m3fn_to_e4m3fnuz,
)
from sglang.srt.layers.quantization.int8_utils import (
    block_dequant as int8_block_dequant,
)
from sglang.srt.layers.radix_attention import RadixAttention
from sglang.srt.layers.rotary_embedding import get_rope, get_rope_wrapper
from sglang.srt.layers.vocab_parallel_embedding import (
    ParallelLMHead,
    VocabParallelEmbedding,
)
from sglang.srt.managers.expert_distribution import ExpertDistributionRecorder
from sglang.srt.managers.schedule_batch import global_server_args_dict
from sglang.srt.model_executor.forward_batch_info import ForwardBatch, ForwardMode
from sglang.srt.model_loader.weight_utils import default_weight_loader
from sglang.srt.utils import DeepEPMode, add_prefix, is_cuda, is_hip

_is_hip = is_hip()
_is_cuda = is_cuda()

if _is_cuda:
    from sgl_kernel import awq_dequantize, bmm_fp8, merge_state_v2
else:
    from vllm._custom_ops import awq_dequantize

if _is_hip:
    from sglang.srt.layers.attention.triton_ops.rocm_mla_decode_rope import (
        decode_attention_fwd_grouped_rope,
    )

expert_distribution_recorder = ExpertDistributionRecorder()

logger = logging.getLogger(__name__)


class AttnForwardMethod(IntEnum):

    # Use multi-head attention
    MHA = auto()

    # Use absorbed multi-latent attention
    MLA = auto()

    # Use multi-head attention, but with KV cache chunked.
    # This method can avoid OOM when prefix lengths are long.
    MHA_CHUNKED_KV = auto()


class DeepseekV2MLP(nn.Module):
    def __init__(
        self,
        hidden_size: int,
        intermediate_size: int,
        hidden_act: str,
        quant_config: Optional[QuantizationConfig] = None,
        reduce_results: bool = True,
        prefix: str = "",
        tp_rank: Optional[int] = None,
        tp_size: Optional[int] = None,
    ) -> None:
        super().__init__()
        self.gate_up_proj = MergedColumnParallelLinear(
            hidden_size,
            [intermediate_size] * 2,
            bias=False,
            quant_config=quant_config,
            prefix=add_prefix("gate_up_proj", prefix),
            tp_rank=tp_rank,
            tp_size=tp_size,
        )
        self.down_proj = RowParallelLinear(
            intermediate_size,
            hidden_size,
            bias=False,
            quant_config=quant_config,
            reduce_results=reduce_results,
            prefix=add_prefix("down_proj", prefix),
            tp_rank=tp_rank,
            tp_size=tp_size,
        )
        if hidden_act != "silu":
            raise ValueError(
                f"Unsupported activation: {hidden_act}. "
                "Only silu is supported for now."
            )
        self.act_fn = SiluAndMul()

    def forward(self, x, forward_mode: Optional[ForwardMode] = None):
        gate_up, _ = self.gate_up_proj(x)
        x = self.act_fn(gate_up)
        x, _ = self.down_proj(x)
        return x


class MoEGate(nn.Module):
    def __init__(
        self,
        config,
        prefix: str = "",
    ):
        super().__init__()
        self.weight = nn.Parameter(
            torch.empty((config.n_routed_experts, config.hidden_size))
        )
        if config.topk_method == "noaux_tc":
            self.e_score_correction_bias = nn.Parameter(
                torch.empty((config.n_routed_experts))
            )
        else:
            self.e_score_correction_bias = None

    def forward(self, hidden_states):
        logits = F.linear(hidden_states, self.weight, None)
        return logits


class DeepseekV2MoE(nn.Module):

    def __init__(
        self,
        config: PretrainedConfig,
        quant_config: Optional[QuantizationConfig] = None,
        prefix: str = "",
    ):
        super().__init__()
        self.tp_size = get_tensor_model_parallel_world_size()
        self.routed_scaling_factor = config.routed_scaling_factor
        self.n_shared_experts = config.n_shared_experts
        self.n_share_experts_fusion = (
            global_server_args_dict["n_share_experts_fusion"]
            if global_server_args_dict["n_share_experts_fusion"] is not None
            else 0
        )

        if self.tp_size > config.n_routed_experts:
            raise ValueError(
                f"Tensor parallel size {self.tp_size} is greater than "
                f"the number of experts {config.n_routed_experts}."
            )

        if config.hidden_act != "silu":
            raise ValueError(
                f"Unsupported activation: {config.hidden_act}. "
                "Only silu is supported for now."
            )

        self.gate = MoEGate(config=config, prefix=add_prefix("gate", prefix))

        MoEImpl = (
            DeepEPMoE
            if global_server_args_dict["enable_deepep_moe"]
            else (EPMoE if global_server_args_dict["enable_ep_moe"] else FusedMoE)
        )

        self.experts = MoEImpl(
            num_experts=config.n_routed_experts + self.n_share_experts_fusion,
            top_k=config.num_experts_per_tok + min(self.n_share_experts_fusion, 1),
            hidden_size=config.hidden_size,
            intermediate_size=config.moe_intermediate_size,
            renormalize=config.norm_topk_prob,
            quant_config=quant_config,
            use_grouped_topk=True,
            num_expert_group=config.n_group,
            topk_group=config.topk_group,
            correction_bias=self.gate.e_score_correction_bias,
            prefix=add_prefix("experts", prefix),
            **(
                dict(deepep_mode=DeepEPMode[global_server_args_dict["deepep_mode"]])
                if global_server_args_dict["enable_deepep_moe"]
                else {}
            ),
        )

        if config.n_shared_experts is not None and self.n_share_experts_fusion == 0:
            intermediate_size = config.moe_intermediate_size * config.n_shared_experts
            # disable tp for shared experts when enable deepep moe
            if not global_server_args_dict["enable_deepep_moe"]:
                self.shared_experts = DeepseekV2MLP(
                    hidden_size=config.hidden_size,
                    intermediate_size=intermediate_size,
                    hidden_act=config.hidden_act,
                    quant_config=quant_config,
                    reduce_results=False,
                    prefix=add_prefix("shared_experts", prefix),
                )
            else:
                self.shared_experts = DeepseekV2MLP(
                    hidden_size=config.hidden_size,
                    intermediate_size=intermediate_size,
                    hidden_act=config.hidden_act,
                    quant_config=quant_config,
                    reduce_results=False,
                    prefix=add_prefix("shared_experts", prefix),
                    tp_rank=0,
                    tp_size=1,
                )

        if global_server_args_dict["enable_deepep_moe"]:
            # TODO: we will support tp < ep in the future
            self.ep_size = get_tensor_model_parallel_world_size()
            self.num_experts = config.n_routed_experts
            self.top_k = config.num_experts_per_tok
            self.renormalize = config.norm_topk_prob
            self.topk_group = config.topk_group
            self.num_expert_group = config.n_group
            self.correction_bias = (
                self.gate.e_score_correction_bias.data
                if self.gate.e_score_correction_bias is not None
                else None
            )

            self.deepep_dispatcher = DeepEPDispatcher(
                group=parallel_state.get_tp_group().device_group,
                router_topk=self.top_k,
                permute_fusion=True,
                num_experts=config.n_routed_experts,
                num_local_experts=config.n_routed_experts // self.tp_size,
                hidden_size=config.hidden_size,
                params_dtype=config.torch_dtype,
                deepep_mode=DeepEPMode[global_server_args_dict["deepep_mode"]],
                async_finish=True,  # TODO
                return_recv_hook=True,
            )

    def forward(
        self, hidden_states: torch.Tensor, forward_mode: Optional[ForwardMode] = None
    ) -> torch.Tensor:
        if not global_server_args_dict["enable_deepep_moe"]:
            return self.forward_normal(hidden_states)
        else:
            return self.forward_deepep(hidden_states, forward_mode)

    def forward_normal(self, hidden_states: torch.Tensor) -> torch.Tensor:
        shared_output = self._forward_shared_experts(hidden_states)
        # router_logits: (num_tokens, n_experts)
        router_logits = self.gate(hidden_states)
        final_hidden_states = (
            self.experts(hidden_states=hidden_states, router_logits=router_logits)
            * self.routed_scaling_factor
        )
        if shared_output is not None:
            final_hidden_states = final_hidden_states + shared_output
        if self.tp_size > 1:
            final_hidden_states = tensor_model_parallel_all_reduce(final_hidden_states)
        return final_hidden_states

    def forward_deepep(
        self, hidden_states: torch.Tensor, forward_mode: ForwardMode
    ) -> torch.Tensor:
        shared_output = None
        topk_idx = torch.full(
            (0, self.top_k), -1, dtype=torch.int, device=hidden_states.device
        )
        topk_weights = torch.empty(
            (0, self.top_k), dtype=torch.float32, device=hidden_states.device
        )
        if (
            forward_mode is not None
            and not forward_mode.is_idle()
            and hidden_states.shape[0] > 0
        ):
            # router_logits: (num_tokens, n_experts)
            router_logits = self.gate(hidden_states)
            shared_output = self._forward_shared_experts(hidden_states)
            topk_weights, topk_idx = select_experts(
                hidden_states=hidden_states,
                router_logits=router_logits,
                top_k=self.top_k,
                use_grouped_topk=True,
                renormalize=self.renormalize,
                topk_group=self.topk_group,
                num_expert_group=self.num_expert_group,
                correction_bias=self.correction_bias,
            )
        if self.ep_size > 1:
            # TODO(ch-wan): allow users to set num_max_dispatch_tokens_per_rank value
            (
                hidden_states,
                topk_idx,
                topk_weights,
                reorder_topk_ids,
                seg_indptr,
                masked_m,
                expected_m,
            ) = self.deepep_dispatcher.dispatch(
                hidden_states,
                topk_idx,
                topk_weights,
                forward_mode=forward_mode,
            )
        final_hidden_states = self.experts(
            hidden_states=hidden_states,
            reorder_topk_ids=reorder_topk_ids,
            seg_indptr=seg_indptr,
            masked_m=masked_m,
            expected_m=expected_m,
            forward_mode=forward_mode,
        )
        if self.ep_size > 1:
            final_hidden_states = self.deepep_dispatcher.combine(
                final_hidden_states,
                topk_idx,
                topk_weights,
                forward_mode,
            )
        final_hidden_states *= self.routed_scaling_factor

        if shared_output is not None:
            final_hidden_states = final_hidden_states + shared_output

        return final_hidden_states

    def _forward_shared_experts(self, hidden_states):
        if self.n_shared_experts is not None and self.n_share_experts_fusion == 0:
            return self.shared_experts(hidden_states)
        else:
            return None


def yarn_get_mscale(scale: float = 1, mscale: float = 1) -> float:
    import math

    if scale <= 1:
        return 1.0
    return 0.1 * mscale * math.log(scale) + 1.0


class DeepseekV2AttentionMLA(nn.Module):

    def __init__(
        self,
        config: PretrainedConfig,
        hidden_size: int,
        num_heads: int,
        qk_nope_head_dim: int,
        qk_rope_head_dim: int,
        v_head_dim: int,
        q_lora_rank: int,
        kv_lora_rank: int,
        rope_theta: float = 10000,
        rope_scaling: Optional[Dict[str, Any]] = None,
        max_position_embeddings: int = 8192,
        quant_config: Optional[QuantizationConfig] = None,
        reduce_results: bool = True,
        layer_id: int = None,
        prefix: str = "",
    ) -> None:
        super().__init__()
        self.layer_id = layer_id
        self.hidden_size = hidden_size
        self.qk_nope_head_dim = qk_nope_head_dim
        self.qk_rope_head_dim = qk_rope_head_dim
        self.qk_head_dim = qk_nope_head_dim + qk_rope_head_dim
        self.v_head_dim = v_head_dim
        self.q_lora_rank = q_lora_rank
        self.kv_lora_rank = kv_lora_rank
        self.dp_size = get_attention_dp_size()
        attn_tp_rank = get_attention_tp_rank()
        attn_tp_size = get_attention_tp_size()

        self.num_heads = num_heads
        assert num_heads % attn_tp_size == 0
        self.num_local_heads = num_heads // attn_tp_size
        self.scaling = self.qk_head_dim**-0.5
        self.rope_theta = rope_theta
        self.max_position_embeddings = max_position_embeddings

        # For tensor parallel attention
        if self.q_lora_rank is not None:
            self.q_a_proj = ReplicatedLinear(
                self.hidden_size,
                self.q_lora_rank,
                bias=False,
                quant_config=quant_config,
                prefix=add_prefix("q_a_proj", prefix),
            )
            self.q_a_layernorm = RMSNorm(self.q_lora_rank, eps=config.rms_norm_eps)
            self.q_b_proj = ColumnParallelLinear(
                q_lora_rank,
                self.num_heads * self.qk_head_dim,
                bias=False,
                quant_config=quant_config,
                prefix=add_prefix("q_b_proj", prefix),
                tp_rank=attn_tp_rank,
                tp_size=attn_tp_size,
            )
        else:
            self.q_proj = ColumnParallelLinear(
                self.hidden_size,
                self.num_heads * self.qk_head_dim,
                bias=False,
                quant_config=quant_config,
                prefix=add_prefix("q_proj", prefix),
                tp_rank=attn_tp_rank,
                tp_size=attn_tp_size,
            )
        self.kv_b_proj = ColumnParallelLinear(
            self.kv_lora_rank,
            self.num_heads * (self.qk_nope_head_dim + self.v_head_dim),
            bias=False,
            quant_config=quant_config,
            prefix=add_prefix("kv_b_proj", prefix),
            tp_rank=attn_tp_rank,
            tp_size=attn_tp_size,
        )
        # O projection.
        self.o_proj = RowParallelLinear(
            self.num_heads * self.v_head_dim,
            self.hidden_size,
            bias=False,
            quant_config=quant_config,
            reduce_results=reduce_results,
            prefix=add_prefix("o_proj", prefix),
            tp_rank=attn_tp_rank,
            tp_size=attn_tp_size,
        )

        self.kv_a_proj_with_mqa = ReplicatedLinear(
            self.hidden_size,
            self.kv_lora_rank + self.qk_rope_head_dim,
            bias=False,
            quant_config=quant_config,
            prefix=add_prefix("kv_a_proj_with_mqa", prefix),
        )
        self.kv_a_layernorm = RMSNorm(self.kv_lora_rank, eps=config.rms_norm_eps)

        if rope_scaling:
            rope_scaling["rope_type"] = "deepseek_yarn"

        self.rotary_emb = get_rope(
            qk_rope_head_dim,
            rotary_dim=qk_rope_head_dim,
            max_position=max_position_embeddings,
            base=rope_theta,
            rope_scaling=rope_scaling,
            is_neox_style=False,
        )

        if rope_scaling:
            mscale_all_dim = rope_scaling.get("mscale_all_dim", False)
            scaling_factor = rope_scaling["factor"]
            mscale = yarn_get_mscale(scaling_factor, float(mscale_all_dim))
            self.scaling = self.scaling * mscale * mscale
        else:
            self.rotary_emb.forward = self.rotary_emb.forward_native

        self.attn_mqa = RadixAttention(
            self.num_local_heads,
            self.kv_lora_rank + self.qk_rope_head_dim,
            self.scaling,
            num_kv_heads=1,
            layer_id=layer_id,
            v_head_dim=self.kv_lora_rank,
            quant_config=quant_config,
            prefix=add_prefix("attn_mqa", prefix),
        )

        self.attn_mha = RadixAttention(
            self.num_local_heads,
            self.qk_nope_head_dim + self.qk_rope_head_dim,
            self.scaling,
            num_kv_heads=self.num_local_heads,
            layer_id=layer_id,
            v_head_dim=self.v_head_dim,
            quant_config=quant_config,
            prefix=add_prefix("attn_mha", prefix),
        )

        self.w_kc = None
        self.w_vc = None
        self.w_scale = None

        self.flashinfer_mla_disable_ragged = global_server_args_dict[
            "flashinfer_mla_disable_ragged"
        ]
        self.disable_chunked_prefix_cache = global_server_args_dict[
            "disable_chunked_prefix_cache"
        ]
        self.attention_backend = global_server_args_dict["attention_backend"]
        self.rocm_fused_decode_mla = os.getenv("SGLANG_ROCM_FUSED_DECODE_MLA") == "1"

        # TODO: Design a finer way to determine the threshold
        self.chunked_prefix_cache_threshold = 8192

    def dispatch_attn_forward_method(
        self, forward_batch: ForwardBatch
    ) -> AttnForwardMethod:
        if self.attention_backend == "flashinfer":
            # Flashinfer MLA: Do not absorb when enabling ragged prefill
            if (
                not self.flashinfer_mla_disable_ragged
                and forward_batch.forward_mode.is_extend()
                and not forward_batch.forward_mode.is_target_verify()
                and not forward_batch.forward_mode.is_draft_extend()
                and sum(forward_batch.extend_prefix_lens_cpu) == 0
            ):
                return AttnForwardMethod.MHA
            else:
                return AttnForwardMethod.MLA
        elif self.attention_backend == "fa3":
            # Flash Attention: Use MHA with chunked KV cache when prefilling on long sequences.
            if (
                forward_batch.forward_mode.is_extend()
                and not self.disable_chunked_prefix_cache
                and not forward_batch.forward_mode.is_target_verify()
                and not forward_batch.forward_mode.is_draft_extend()
                and sum(forward_batch.extend_prefix_lens_cpu)
                >= self.chunked_prefix_cache_threshold
            ):
                return AttnForwardMethod.MHA_CHUNKED_KV
            else:
                return AttnForwardMethod.MLA
        else:
            # Triton: Use normal computation for prefill and use weight absorption for extend/decode
            if (
                forward_batch.forward_mode.is_extend()
                and not forward_batch.forward_mode.is_target_verify()
                and not forward_batch.forward_mode.is_draft_extend()
                and sum(forward_batch.extend_prefix_lens_cpu) == 0
            ):
                return AttnForwardMethod.MHA
            else:
                return AttnForwardMethod.MLA

    def forward(
        self,
        positions: torch.Tensor,
        hidden_states: torch.Tensor,
        forward_batch: ForwardBatch,
    ) -> torch.Tensor:
        if hidden_states.shape[0] == 0:
            assert (
                not self.o_proj.reduce_results
            ), "short-circuiting allreduce will lead to hangs"
            return hidden_states

        attn_forward_method = self.dispatch_attn_forward_method(forward_batch)

        if attn_forward_method == AttnForwardMethod.MHA:
            return self.forward_normal(positions, hidden_states, forward_batch)
        elif attn_forward_method == AttnForwardMethod.MHA_CHUNKED_KV:
            return self.forward_normal_chunked_kv(
                positions, hidden_states, forward_batch
            )
        else:
            if _is_hip:
                if (
                    self.rocm_fused_decode_mla
                    and forward_batch.forward_mode.is_decode()
                ):
                    return self.forward_absorb_fused_mla_rope(
                        positions, hidden_states, forward_batch
                    )
                else:
                    return self.forward_absorb(positions, hidden_states, forward_batch)
            else:
                return self.forward_absorb(positions, hidden_states, forward_batch)

    def forward_normal(
        self,
        positions: torch.Tensor,
        hidden_states: torch.Tensor,
        forward_batch: ForwardBatch,
    ) -> torch.Tensor:
        if self.q_lora_rank is not None:
            q = self.q_a_proj(hidden_states)[0]
            q = self.q_a_layernorm(q)
            q = self.q_b_proj(q)[0].view(-1, self.num_local_heads, self.qk_head_dim)
        else:
            q = self.q_proj(hidden_states)[0].view(
                -1, self.num_local_heads, self.qk_head_dim
            )
        _, q_pe = q.split([self.qk_nope_head_dim, self.qk_rope_head_dim], dim=-1)
        latent_cache = self.kv_a_proj_with_mqa(hidden_states)[0]
        kv_a, _ = latent_cache.split([self.kv_lora_rank, self.qk_rope_head_dim], dim=-1)
        latent_cache = latent_cache.unsqueeze(1)
        kv_a = self.kv_a_layernorm(kv_a.contiguous())
        kv = self.kv_b_proj(kv_a)[0]
        kv = kv.view(-1, self.num_local_heads, self.qk_nope_head_dim + self.v_head_dim)
        k_nope = kv[..., : self.qk_nope_head_dim]
        v = kv[..., self.qk_nope_head_dim :]
        k_pe = latent_cache[:, :, self.kv_lora_rank :]
        q_pe, k_pe = self.rotary_emb(positions, q_pe, k_pe)
        q[..., self.qk_nope_head_dim :] = q_pe
        k = torch.empty_like(q)
        k[..., : self.qk_nope_head_dim] = k_nope
        k[..., self.qk_nope_head_dim :] = k_pe

        latent_cache[:, :, : self.kv_lora_rank] = kv_a.unsqueeze(1)
        latent_cache[:, :, self.kv_lora_rank :] = k_pe

        # Save latent cache
        forward_batch.token_to_kv_pool.set_kv_buffer(
            self.attn_mha, forward_batch.out_cache_loc, latent_cache, None
        )
        attn_output = self.attn_mha(q, k, v, forward_batch, save_kv_cache=False)
        attn_output = attn_output.reshape(-1, self.num_local_heads * self.v_head_dim)
        output, _ = self.o_proj(attn_output)
        return output

    def forward_absorb(
        self,
        positions: torch.Tensor,
        hidden_states: torch.Tensor,
        forward_batch: ForwardBatch,
    ) -> torch.Tensor:
        q_len = hidden_states.shape[0]
        q_input = hidden_states.new_empty(
            q_len, self.num_local_heads, self.kv_lora_rank + self.qk_rope_head_dim
        )
        if self.q_lora_rank is not None:
            q = self.q_a_proj(hidden_states)[0]
            q = self.q_a_layernorm(q)
            q = self.q_b_proj(q)[0].view(-1, self.num_local_heads, self.qk_head_dim)
        else:
            q = self.q_proj(hidden_states)[0].view(
                -1, self.num_local_heads, self.qk_head_dim
            )
        q_nope, q_pe = q.split([self.qk_nope_head_dim, self.qk_rope_head_dim], dim=-1)

        if self.w_kc.dtype == torch.float8_e4m3fnuz:
            # TODO(kernel): add bmm_fp8 for torch.float8_e4m3fnuz
            q_nope_out = torch.bmm(
                q_nope.to(torch.bfloat16).transpose(0, 1),
                self.w_kc.to(torch.bfloat16) * self.w_scale,
            )
        elif self.w_kc.dtype == torch.float8_e4m3fn:
            q_nope_val, q_nope_scale = per_tensor_quant_mla_fp8(
                q_nope.transpose(0, 1),
            )
            q_nope_out = bmm_fp8(
                q_nope_val, self.w_kc, q_nope_scale, self.w_scale, torch.bfloat16
            )
        else:
            q_nope_out = torch.bmm(q_nope.transpose(0, 1), self.w_kc)
        q_input[..., : self.kv_lora_rank] = q_nope_out.transpose(0, 1)

        latent_cache = self.kv_a_proj_with_mqa(hidden_states)[0]
        v_input = latent_cache[..., : self.kv_lora_rank]
        v_input = self.kv_a_layernorm(v_input.contiguous()).unsqueeze(1)
        k_input = latent_cache.unsqueeze(1)
        k_input[..., : self.kv_lora_rank] = v_input
        k_pe = k_input[..., self.kv_lora_rank :]

        q_pe, k_pe = self.rotary_emb(positions, q_pe, k_pe)
        q_input[..., self.kv_lora_rank :] = q_pe
        k_input[..., self.kv_lora_rank :] = k_pe

        attn_output = self.attn_mqa(q_input, k_input, v_input, forward_batch)
        attn_output = attn_output.view(-1, self.num_local_heads, self.kv_lora_rank)

        if self.w_vc.dtype == torch.float8_e4m3fnuz:
            # TODO(kernel): add bmm_fp8 for torch.float8_e4m3fnuz
            attn_bmm_output = torch.bmm(
                attn_output.to(torch.bfloat16).transpose(0, 1),
                self.w_vc.to(torch.bfloat16) * self.w_scale,
            )
        elif self.w_vc.dtype == torch.float8_e4m3fn:
            attn_output_val, attn_output_scale = per_tensor_quant_mla_fp8(
                attn_output.transpose(0, 1),
            )
            attn_bmm_output = bmm_fp8(
                attn_output_val,
                self.w_vc,
                attn_output_scale,
                self.w_scale,
                torch.bfloat16,
            )
        else:
            attn_bmm_output = torch.bmm(attn_output.transpose(0, 1), self.w_vc)
        attn_output = attn_bmm_output.transpose(0, 1).flatten(1, 2)
        output, _ = self.o_proj(attn_output)

        return output

    def forward_absorb_fused_mla_rope(
        self,
        positions: torch.Tensor,
        hidden_states: torch.Tensor,
        forward_batch: ForwardBatch,
    ) -> torch.Tensor:
        enable_rope_fusion = (
            os.getenv("SGLANG_FUSED_MLA_ENABLE_ROPE_FUSION", "1") == "1"
        )
        q_len = hidden_states.shape[0]
        q_input = hidden_states.new_empty(
            q_len, self.num_local_heads, self.kv_lora_rank + self.qk_rope_head_dim
        )
        if self.q_lora_rank is not None:
            q = self.q_a_proj(hidden_states)[0]
            q = self.q_a_layernorm(q)
            q = self.q_b_proj(q)[0].view(-1, self.num_local_heads, self.qk_head_dim)
        else:
            q = self.q_proj(hidden_states)[0].view(
                -1, self.num_local_heads, self.qk_head_dim
            )
        q_nope, q_pe = q.split([self.qk_nope_head_dim, self.qk_rope_head_dim], dim=-1)

        if self.w_kc.dtype == torch.float8_e4m3fnuz:
            # TODO(kernel): add bmm_fp8 for torch.float8_e4m3fnuz
            q_nope_out = torch.bmm(
                q_nope.to(torch.bfloat16).transpose(0, 1),
                self.w_kc.to(torch.bfloat16) * self.w_scale,
            )
        elif self.w_kc.dtype == torch.float8_e4m3fn:
            q_nope_val, q_nope_scale = per_tensor_quant_mla_fp8(
                q_nope.transpose(0, 1), dtype=torch.float8_e4m3fn
            )
            q_nope_out = bmm_fp8(
                q_nope_val, self.w_kc, q_nope_scale, self.w_scale, torch.bfloat16
            )
        else:
            q_nope_out = torch.bmm(q_nope.transpose(0, 1), self.w_kc)
        q_input[..., : self.kv_lora_rank] = q_nope_out.transpose(0, 1)

        latent_cache = self.kv_a_proj_with_mqa(hidden_states)[0]
        v_input = latent_cache[..., : self.kv_lora_rank]
        v_input = self.kv_a_layernorm(v_input.contiguous()).unsqueeze(1)
        k_input = latent_cache.unsqueeze(1)
        k_input[..., : self.kv_lora_rank] = v_input

        if not enable_rope_fusion:
            k_pe = k_input[..., self.kv_lora_rank :]
            q_pe, k_pe = self.rotary_emb(positions, q_pe, k_pe)
            q_input[..., self.kv_lora_rank :] = q_pe
            k_input[..., self.kv_lora_rank :] = k_pe
            k_pe_output = None
        else:
            k_pe_output = torch.empty_like(k_input[..., self.kv_lora_rank :])

        q_input[..., self.kv_lora_rank :] = q_pe

        # attn_output = self.attn_mqa(q_input, k_input, v_input, forward_batch)
        # Use Fused ROPE with use_rope=OFF.
        attn_output = torch.empty(
            (q_len, self.num_local_heads, self.kv_lora_rank),
            dtype=q.dtype,
            device=q.device,
        )
        attn_logits, _, kv_indptr, kv_indices, _, _, _ = (
            forward_batch.attn_backend.forward_metadata
        )
        cos_sin_cache = self.rotary_emb.cos_sin_cache
        num_kv_split = forward_batch.attn_backend.num_kv_splits
        sm_scale = self.attn_mqa.scaling
        if attn_logits is None:
            attn_logits = torch.empty(
                (
                    forward_batch.batch_size,
                    self.num_local_heads,
                    num_kv_split,
                    self.kv_lora_rank + 1,
                ),
                dtype=torch.float32,
                device=q.device,
            )

        # save current latent cache.
        forward_batch.token_to_kv_pool.set_kv_buffer(
            self.attn_mqa, forward_batch.out_cache_loc, k_input, None
        )
        key_cache_buf = forward_batch.token_to_kv_pool.get_key_buffer(
            self.attn_mqa.layer_id
        )
        val_cache_buf = key_cache_buf[..., : self.kv_lora_rank]

        decode_attention_fwd_grouped_rope(
            q_input,
            key_cache_buf,
            val_cache_buf,
            attn_output,
            kv_indptr,
            kv_indices,
            k_pe_output,
            self.kv_lora_rank,
            self.rotary_emb.rotary_dim,
            cos_sin_cache,
            positions,
            attn_logits,
            num_kv_split,
            sm_scale,
            logit_cap=self.attn_mqa.logit_cap,
            use_rope=enable_rope_fusion,
            is_neox_style=self.rotary_emb.is_neox_style,
        )

        if enable_rope_fusion:
            k_input[..., self.kv_lora_rank :] = k_pe_output
            forward_batch.token_to_kv_pool.set_kv_buffer(
                self.attn_mqa, forward_batch.out_cache_loc, k_input, None
            )

        attn_output = attn_output.view(-1, self.num_local_heads, self.kv_lora_rank)

        if self.w_vc.dtype == torch.float8_e4m3fnuz:
            # TODO(kernel): add bmm_fp8 for torch.float8_e4m3fnuz
            attn_bmm_output = torch.bmm(
                attn_output.to(torch.bfloat16).transpose(0, 1),
                self.w_vc.to(torch.bfloat16) * self.w_scale,
            )
        elif self.w_vc.dtype == torch.float8_e4m3fn:
            attn_output_val, attn_output_scale = per_tensor_quant_mla_fp8(
                attn_output.transpose(0, 1), dtype=torch.float8_e4m3fn
            )
            attn_bmm_output = bmm_fp8(
                attn_output_val,
                self.w_vc,
                attn_output_scale,
                self.w_scale,
                torch.bfloat16,
            )
        else:
            attn_bmm_output = torch.bmm(attn_output.transpose(0, 1), self.w_vc)
        attn_output = attn_bmm_output.transpose(0, 1).flatten(1, 2)
        output, _ = self.o_proj(attn_output)

        return output

    def _chunked_prefix_attn_mha(
        self,
        q: torch.Tensor,
        accum_output: torch.Tensor,
        accum_lse: torch.Tensor,
        forward_batch: ForwardBatch,
    ) -> torch.Tensor:

        assert forward_batch.num_prefix_chunks is not None
        for i in range(forward_batch.num_prefix_chunks):
            forward_batch.set_prefix_chunk_idx(i)

            # Fetch latent cache from memory pool with precomputed chunked kv indices
            latent_cache_buf = forward_batch.token_to_kv_pool.get_key_buffer(
                self.attn_mha.layer_id
            )
            latent_cache = latent_cache_buf[
                forward_batch.prefix_chunk_kv_indices[i]
            ].contiguous()

            kv_a_normed, k_pe = latent_cache.split(
                [self.kv_lora_rank, self.qk_rope_head_dim], dim=-1
            )
            kv_a_normed = kv_a_normed.squeeze(1).contiguous()
            kv = self.kv_b_proj(kv_a_normed)[0]
            kv = kv.view(
                -1, self.num_local_heads, self.qk_nope_head_dim + self.v_head_dim
            )
            v = kv[..., self.qk_nope_head_dim :]
            k_nope = kv[..., : self.qk_nope_head_dim]

            k = torch.empty(
                (
                    k_nope.shape[0],
                    self.num_local_heads,
                    self.qk_nope_head_dim + self.qk_rope_head_dim,
                ),
                dtype=v.dtype,
                device=v.device,
            )
            k[..., : self.qk_nope_head_dim] = k_nope
            k[..., self.qk_nope_head_dim :] = k_pe

            output, lse = self.attn_mha(q, k, v, forward_batch, save_kv_cache=False)
            lse = torch.transpose(lse, 0, 1).contiguous()
            tmp_output = torch.empty_like(accum_output)
            tmp_lse = torch.empty_like(accum_lse)
            merge_state_v2(output, lse, accum_output, accum_lse, tmp_output, tmp_lse)
            accum_output, accum_lse = tmp_output, tmp_lse

        return accum_output

    def forward_normal_chunked_kv(
        self,
        positions: torch.Tensor,
        hidden_states: torch.Tensor,
        forward_batch: ForwardBatch,
    ) -> torch.Tensor:
        # In normal mha, the k and v tensors will become overly large when the prefix length is long.
        # To avoid this, we split the kv cache into chunks and process them one after another.
        # Since mha is compute friendly, the for loop induced here will not introduce significant overhead.
        # The top comments in https://github.com/vllm-project/vllm/blob/main/vllm/v1/attention/backends/mla/common.py
        # will be helpful for understanding the purpose of this function.

        # First do normal mha forward to get output for extended part
        if self.q_lora_rank is not None:
            q = self.q_a_proj(hidden_states)[0]
            q = self.q_a_layernorm(q)
            q = self.q_b_proj(q)[0].view(-1, self.num_local_heads, self.qk_head_dim)
        else:
            q = self.q_proj(hidden_states)[0].view(
                -1, self.num_local_heads, self.qk_head_dim
            )
        _, q_pe = q.split([self.qk_nope_head_dim, self.qk_rope_head_dim], dim=-1)
        latent_cache = self.kv_a_proj_with_mqa(hidden_states)[0]
        kv_a, _ = latent_cache.split([self.kv_lora_rank, self.qk_rope_head_dim], dim=-1)
        latent_cache = latent_cache.unsqueeze(1)
        kv_a = self.kv_a_layernorm(kv_a.contiguous())
        kv = self.kv_b_proj(kv_a)[0]
        kv = kv.view(-1, self.num_local_heads, self.qk_nope_head_dim + self.v_head_dim)
        k_nope = kv[..., : self.qk_nope_head_dim]
        v = kv[..., self.qk_nope_head_dim :]
        k_pe = latent_cache[:, :, self.kv_lora_rank :]

        q_pe, k_pe = self.rotary_emb(positions, q_pe, k_pe)
        q[..., self.qk_nope_head_dim :] = q_pe
        k = torch.empty_like(q)
        k[..., : self.qk_nope_head_dim] = k_nope
        k[..., self.qk_nope_head_dim :] = k_pe

        latent_cache[:, :, : self.kv_lora_rank] = kv_a.unsqueeze(1)
        latent_cache[:, :, self.kv_lora_rank :] = k_pe

        # Save latent cache
        forward_batch.token_to_kv_pool.set_kv_buffer(
            self.attn_mha, forward_batch.out_cache_loc, latent_cache, None
        )

        # Do mha for extended part without prefix
        forward_batch.set_attn_attend_prefix_cache(False)
        attn_output, lse = self.attn_mha(q, k, v, forward_batch, save_kv_cache=False)
        lse = torch.transpose(lse, 0, 1).contiguous()

        # Do mha attention with chunked prefix cache if there are any sequence with prefix
        if any(forward_batch.extend_prefix_lens_cpu):
            # Only initialize the info once
            if forward_batch.num_prefix_chunks is None:
                forward_batch.prepare_chunked_prefix_cache_info(q.device)

            forward_batch.set_attn_attend_prefix_cache(True)
            attn_output = self._chunked_prefix_attn_mha(
                q=q,
                accum_output=attn_output,
                accum_lse=lse,
                forward_batch=forward_batch,
            )

        attn_output = attn_output.reshape(-1, self.num_local_heads * self.v_head_dim)
        output, _ = self.o_proj(attn_output)
        return output


class _FFNInputMode(Enum):
    # The MLP sublayer requires 1/tp_size tokens as input
    SCATTERED = auto()
    # The MLP sublayer requires all tokens as input
    FULL = auto()


@dataclass
class _DecoderLayerInfo:
    is_sparse: bool
    ffn_input_mode: _FFNInputMode


class _DecoderLayerExecutionMode(Enum):
    # The MLP sublayer requires 1/tp_size tokens as input
    MLP_INPUT_ONE = auto()
    # The MLP sublayer requires all tokens as input
    MLP_INPUT_ALL = auto()


@dataclass
class _DecoderLayerInfo:
    is_sparse: bool
    execution_mode: _DecoderLayerExecutionMode


class DeepseekV2DecoderLayer(nn.Module):

    def __init__(
        self,
        config: PretrainedConfig,
        layer_id: int,
        quant_config: Optional[QuantizationConfig] = None,
        is_nextn: bool = False,
        prefix: str = "",
    ) -> None:
        super().__init__()
        self.hidden_size = config.hidden_size
        rope_theta = getattr(config, "rope_theta", 10000)
        rope_scaling = getattr(config, "rope_scaling", None)
        max_position_embeddings = getattr(config, "max_position_embeddings", 8192)
        self.enable_dp_attention = global_server_args_dict["enable_dp_attention"]
        self.layer_id = layer_id
        self.dp_size = get_attention_dp_size()
        self.attn_tp_size = get_attention_tp_size()
        self.attn_tp_rank = get_attention_tp_rank()
        self.self_attn = DeepseekV2AttentionMLA(
            config=config,
            hidden_size=self.hidden_size,
            num_heads=config.num_attention_heads,
            qk_nope_head_dim=config.qk_nope_head_dim,
            qk_rope_head_dim=config.qk_rope_head_dim,
            v_head_dim=config.v_head_dim,
            q_lora_rank=(
                config.q_lora_rank if hasattr(config, "q_lora_rank") else None
            ),
            kv_lora_rank=config.kv_lora_rank,
            rope_theta=rope_theta,
            rope_scaling=rope_scaling,
            max_position_embeddings=max_position_embeddings,
            quant_config=quant_config,
            layer_id=layer_id,
            reduce_results=False,
            prefix=add_prefix("self_attn", prefix),
        )

        self.info = self._compute_info(config, layer_id=layer_id, is_nextn=is_nextn)
        previous_layer_info = self._compute_info(
            config, layer_id=layer_id - 1, is_nextn=False
        )

<<<<<<< HEAD
        self.info = self._compute_info(config, layer_id=layer_id, is_nextn=is_nextn)
        previous_layer_info = self._compute_info(
            config, layer_id=layer_id - 1, is_nextn=False
        )

=======
>>>>>>> c08a717c
        if self.info.is_sparse:
            self.mlp = DeepseekV2MoE(
                config=config,
                quant_config=quant_config,
                prefix=add_prefix("mlp", prefix),
            )
        else:
            if self._enable_moe_dense_fully_dp():
                mlp_tp_rank, mlp_tp_size = 0, 1
            else:
                mlp_tp_rank, mlp_tp_size = None, None
            self.mlp = DeepseekV2MLP(
                hidden_size=config.hidden_size,
                intermediate_size=config.intermediate_size,
                hidden_act=config.hidden_act,
                quant_config=quant_config,
                prefix=add_prefix("mlp", prefix),
                tp_rank=mlp_tp_rank,
                tp_size=mlp_tp_size,
            )

        self.input_is_scattered = (
<<<<<<< HEAD
            previous_layer_info.execution_mode
            == _DecoderLayerExecutionMode.MLP_INPUT_ONE
=======
            previous_layer_info.ffn_input_mode == _FFNInputMode.SCATTERED
>>>>>>> c08a717c
        )
        self.is_last_layer = self.layer_id == config.num_hidden_layers - 1

        self.input_layernorm = RMSNorm(config.hidden_size, eps=config.rms_norm_eps)
        self.post_attention_layernorm = RMSNorm(
            config.hidden_size, eps=config.rms_norm_eps
        )

    @staticmethod
<<<<<<< HEAD
    def _enable_moe_dense_fully_dp():
        return global_server_args_dict["moe_dense_tp_size"] == 1

    @staticmethod
=======
>>>>>>> c08a717c
    def _compute_info(config: PretrainedConfig, layer_id: int, is_nextn: bool):
        is_sparse = is_nextn or (
            config.n_routed_experts is not None
            and layer_id >= config.first_k_dense_replace
            and layer_id % config.moe_layer_freq == 0
        )
<<<<<<< HEAD
        execution_mode = (
            _DecoderLayerExecutionMode.MLP_INPUT_ONE
            if (global_server_args_dict["enable_deepep_moe"] and is_sparse)
            or (DeepseekV2DecoderLayer._enable_moe_dense_fully_dp() and not is_sparse)
            else _DecoderLayerExecutionMode.MLP_INPUT_ALL
        )
        return _DecoderLayerInfo(is_sparse=is_sparse, execution_mode=execution_mode)
=======
        ffn_input_mode = (
            _FFNInputMode.SCATTERED
            if (global_server_args_dict["enable_deepep_moe"] and is_sparse)
            else _FFNInputMode.FULL
        )
        return _DecoderLayerInfo(is_sparse=is_sparse, ffn_input_mode=ffn_input_mode)
>>>>>>> c08a717c

    def forward(
        self,
        positions: torch.Tensor,
        hidden_states: torch.Tensor,
        forward_batch: ForwardBatch,
        residual: Optional[torch.Tensor],
    ) -> torch.Tensor:
<<<<<<< HEAD
        if self.info.execution_mode == _DecoderLayerExecutionMode.MLP_INPUT_ONE:
            return self.forward_mode_mlp_input_one(
                positions, hidden_states, forward_batch, residual
            )
        elif self.info.execution_mode == _DecoderLayerExecutionMode.MLP_INPUT_ALL:
            return self.forward_mode_mlp_input_all(
=======
        if self.info.ffn_input_mode == _FFNInputMode.SCATTERED:
            return self.forward_ffn_with_scattered_input(
                positions, hidden_states, forward_batch, residual
            )
        elif self.info.ffn_input_mode == _FFNInputMode.FULL:
            return self.forward_ffn_with_full_input(
>>>>>>> c08a717c
                positions, hidden_states, forward_batch, residual
            )
        else:
            raise NotImplementedError

<<<<<<< HEAD
    def forward_mode_mlp_input_all(
=======
    def forward_ffn_with_full_input(
>>>>>>> c08a717c
        self,
        positions: torch.Tensor,
        hidden_states: torch.Tensor,
        forward_batch: ForwardBatch,
        residual: Optional[torch.Tensor],
    ) -> torch.Tensor:

        if hidden_states.shape[0] == 0:
            residual = hidden_states
        else:
            if residual is None:
                residual = hidden_states
                hidden_states = self.input_layernorm(hidden_states)
            else:
                hidden_states, residual = self.input_layernorm(hidden_states, residual)

            assert not (
                self.attn_tp_size != 1 and self.input_is_scattered
            ), "moe_layer_freq > 1 is not supported when attn_tp_size > 1"

            # Self Attention
            hidden_states = self.self_attn(
                positions=positions,
                hidden_states=hidden_states,
                forward_batch=forward_batch,
            )

        # Gather
        if get_tensor_model_parallel_world_size() > 1:
            # all gather and all reduce
            if self.dp_size != 1:
                if self.attn_tp_rank == 0:
                    hidden_states += residual
                hidden_states, local_hidden_states = (
                    forward_batch.gathered_buffer,
                    hidden_states,
                )
                dp_gather_partial(hidden_states, local_hidden_states, forward_batch)
                dp_scatter(residual, hidden_states, forward_batch)
                hidden_states = self.post_attention_layernorm(hidden_states)
            else:
                hidden_states = tensor_model_parallel_all_reduce(hidden_states)
                hidden_states, residual = self.post_attention_layernorm(
                    hidden_states, residual
                )
        else:
            hidden_states, residual = self.post_attention_layernorm(
                hidden_states, residual
            )

        # Fully Connected
        hidden_states = self.mlp(hidden_states)

        # TODO(ch-wan): ues reduce-scatter in MLP to avoid this scatter
        # Scatter
        if self.dp_size != 1:
            # important: forward batch.gathered_buffer is used both after scatter and after gather.
            # be careful about this!
            hidden_states, global_hidden_states = (
                forward_batch.gathered_buffer[: forward_batch.input_ids.shape[0]],
                hidden_states,
            )
            dp_scatter(hidden_states, global_hidden_states, forward_batch)

        return hidden_states, residual

<<<<<<< HEAD
    def forward_mode_mlp_input_one(
=======
    def forward_ffn_with_scattered_input(
>>>>>>> c08a717c
        self,
        positions: torch.Tensor,
        hidden_states: torch.Tensor,
        forward_batch: ForwardBatch,
        residual: Optional[torch.Tensor],
    ) -> torch.Tensor:

        if hidden_states.shape[0] == 0:
            residual = hidden_states
        else:
            if residual is None:
                residual = hidden_states
                hidden_states = self.input_layernorm(hidden_states)
            else:
                hidden_states, residual = self.input_layernorm(hidden_states, residual)

        if self.attn_tp_size != 1 and self.input_is_scattered:
            hidden_states, local_hidden_states = (
                forward_batch.gathered_buffer[: forward_batch.input_ids.shape[0]],
                hidden_states,
            )
            tp_all_gather(
                list(hidden_states.tensor_split(self.attn_tp_size)), local_hidden_states
            )

        # Self Attention
        hidden_states = self.self_attn(
            positions=positions,
            hidden_states=hidden_states,
            forward_batch=forward_batch,
        )

        if self.attn_tp_size != 1:
            if self.input_is_scattered:
                tensor_list = list(hidden_states.tensor_split(self.attn_tp_size))
                hidden_states = tensor_list[self.attn_tp_rank]
                tp_reduce_scatter(hidden_states, tensor_list)
                if hidden_states.shape[0] != 0:
                    hidden_states, residual = self.post_attention_layernorm(
                        hidden_states, residual
                    )
            else:
                if self.attn_tp_rank == 0:
                    hidden_states += residual
                tensor_list = list(hidden_states.tensor_split(self.attn_tp_size))
                hidden_states = tensor_list[self.attn_tp_rank]
                tp_reduce_scatter(hidden_states, tensor_list)
                residual = hidden_states
                if hidden_states.shape[0] != 0:
                    hidden_states = self.post_attention_layernorm(hidden_states)
        else:
            if hidden_states.shape[0] != 0:
                hidden_states, residual = self.post_attention_layernorm(
                    hidden_states, residual
                )

<<<<<<< HEAD
        if not (
            self._enable_moe_dense_fully_dp()
            and (not self.info.is_sparse)
            and hidden_states.shape[0] == 0
        ):
            hidden_states = self.mlp(hidden_states, forward_batch.forward_mode)
=======
        hidden_states = self.mlp(hidden_states, forward_batch.forward_mode)
>>>>>>> c08a717c

        if self.is_last_layer and self.attn_tp_size != 1:
            hidden_states += residual
            residual = None
            hidden_states, local_hidden_states = (
                forward_batch.gathered_buffer[: forward_batch.input_ids.shape[0]],
                hidden_states,
            )
            tp_all_gather(
                list(hidden_states.tensor_split(self.attn_tp_size)), local_hidden_states
            )

        return hidden_states, residual


class DeepseekV2Model(nn.Module):
    fall_back_to_pt_during_load = False

    def __init__(
        self,
        config: PretrainedConfig,
        quant_config: Optional[QuantizationConfig] = None,
        prefix: str = "",
    ) -> None:
        super().__init__()
        self.padding_id = config.pad_token_id
        self.vocab_size = config.vocab_size

        self.embed_tokens = VocabParallelEmbedding(
            config.vocab_size,
            config.hidden_size,
            enable_tp=not global_server_args_dict["enable_dp_attention"],
        )
        self.layers = nn.ModuleList(
            [
                DeepseekV2DecoderLayer(
                    config,
                    layer_id,
                    quant_config=quant_config,
                    prefix=add_prefix(f"layers.{layer_id}", prefix),
                )
                for layer_id in range(config.num_hidden_layers)
            ]
        )
        self.norm = RMSNorm(config.hidden_size, eps=config.rms_norm_eps)

        self.dp_size = get_attention_dp_size()

    def forward(
        self,
        input_ids: torch.Tensor,
        positions: torch.Tensor,
        forward_batch: ForwardBatch,
        input_embeds: torch.Tensor = None,
    ) -> torch.Tensor:

        if input_embeds is None:
            hidden_states = self.embed_tokens(input_ids)
        else:
            hidden_states = input_embeds

        residual = None
        for i in range(len(self.layers)):
            expert_distribution_recorder.set_current_layer(i)
            layer = self.layers[i]
            hidden_states, residual = layer(
                positions, hidden_states, forward_batch, residual
            )
        if not forward_batch.forward_mode.is_idle():
            if residual is None:
                hidden_states = self.norm(hidden_states)
            else:
                hidden_states, _ = self.norm(hidden_states, residual)
        return hidden_states


class DeepseekV2ForCausalLM(nn.Module):

    def __init__(
        self,
        config: PretrainedConfig,
        quant_config: Optional[QuantizationConfig] = None,
        prefix: str = "",
    ) -> None:
        super().__init__()
        self.config = config
        self.tp_size = get_tensor_model_parallel_world_size()
        self.quant_config = quant_config
        self.n_share_experts_fusion = global_server_args_dict["n_share_experts_fusion"]
        # Only Deepseek V3/R1 can use shared experts fusion optimization now.
        if (
            global_server_args_dict.get("disable_shared_experts_fusion", False)
            or self.config.architectures[0] != "DeepseekV3ForCausalLM"
            or self.config.n_routed_experts != 256
            or self.config.routed_scaling_factor != 2.5
        ):
            self.n_share_experts_fusion = None
            global_server_args_dict["n_share_experts_fusion"] = None
            logger.info(
                "Only Deepseek V3/R1 can use shared experts fusion optimization. Shared experts fusion optimization is disabled."
            )
        elif self.n_share_experts_fusion is None:
            global_server_args_dict["n_share_experts_fusion"] = self.tp_size
            self.n_share_experts_fusion = self.tp_size
            logger.info(
                f"Shared experts fusion optimization is default enabled in DeepSeek V3/R1, and n_share_experts_fusion is set to {self.tp_size}. You can tune it by setting --n_share_experts_fusion or disable it by setting --disable_shared_experts_fusion."
            )

        self.model = DeepseekV2Model(
            config, quant_config, prefix=add_prefix("model", prefix)
        )
        self.lm_head = ParallelLMHead(
            config.vocab_size,
            config.hidden_size,
            quant_config=quant_config,
            prefix=add_prefix("lm_head", prefix),
        )
        self.logits_processor = LogitsProcessor(config)
        self.dp_size = get_attention_dp_size()

    def get_input_embeddings(self) -> nn.Embedding:
        return self.model.embed_tokens

    @torch.no_grad()
    def forward(
        self,
        input_ids: torch.Tensor,
        positions: torch.Tensor,
        forward_batch: ForwardBatch,
        input_embeds: torch.Tensor = None,
    ) -> torch.Tensor:

        hidden_states = self.model(input_ids, positions, forward_batch, input_embeds)

        return self.logits_processor(
            input_ids, hidden_states, self.lm_head, forward_batch
        )

    def post_load_weights(self):

        # Perform post-processing after loading weights
        for layer_id in range(self.config.num_hidden_layers):
            self_attn = self.model.layers[layer_id].self_attn
            if hasattr(self_attn.kv_b_proj, "qweight"):
                # AWQ compatible
                if _is_cuda:
                    w = awq_dequantize(
                        self_attn.kv_b_proj.qweight,
                        self_attn.kv_b_proj.scales,
                        self_attn.kv_b_proj.qzeros,
                    ).T
                else:
                    w = awq_dequantize(
                        self_attn.kv_b_proj.qweight,
                        self_attn.kv_b_proj.scales,
                        self_attn.kv_b_proj.qzeros,
                        0,
                        0,
                        0,
                    ).T
            else:
                w = self_attn.kv_b_proj.weight
            # NOTE(HandH1998): Since `bmm_fp8` only supports per-tensor scale, we have to requantize `self_attn.kv_b_proj`.
            # This may affect the accuracy of fp8 model.
            if w.dtype in (
                torch.float8_e4m3fn,
                torch.float8_e4m3fnuz,
            ):
                if hasattr(self.quant_config, "weight_block_size"):
                    weight_block_size = self.quant_config.weight_block_size
                    if weight_block_size is not None:
                        assert hasattr(self_attn.kv_b_proj, "weight_scale_inv")
                        if _is_hip:
                            weight, weight_scale, _ = normalize_e4m3fn_to_e4m3fnuz(
                                weight=w,
                                weight_scale=self_attn.kv_b_proj.weight_scale_inv,
                                input_scale=None,
                            )
                        else:
                            weight = w
                            weight_scale = self_attn.kv_b_proj.weight_scale_inv

                        w, scale = block_quant_to_tensor_quant(
                            weight, weight_scale, weight_block_size
                        )
                        self_attn.w_scale = scale
                else:
                    weight = w
                    weight_scale = self_attn.kv_b_proj.weight_scale
                    w, scale = channel_quant_to_tensor_quant(weight, weight_scale)
                    self_attn.w_scale = scale

            if w.dtype == torch.int8:
                if hasattr(self.quant_config, "weight_block_size"):
                    # block-wise int8 need it
                    weight_block_size = self.quant_config.weight_block_size
                    if weight_block_size is not None:
                        assert hasattr(self_attn.kv_b_proj, "weight_scale_inv")
                        weight = w
                        weight_scale = self_attn.kv_b_proj.weight_scale_inv
                        w = int8_block_dequant(
                            weight, weight_scale, weight_block_size
                        ).to(torch.bfloat16)
                else:
                    # channel-wise int8 need it
                    w = w.to(torch.bfloat16) * self_attn.kv_b_proj.weight_scale.to(
                        torch.bfloat16
                    )
            w_kc, w_vc = w.unflatten(
                0, (-1, self_attn.qk_nope_head_dim + self_attn.v_head_dim)
            ).split([self_attn.qk_nope_head_dim, self_attn.v_head_dim], dim=1)
            self_attn.w_kc = w_kc.transpose(1, 2).contiguous().transpose(1, 2)
            self_attn.w_vc = w_vc.contiguous().transpose(1, 2)
            if (
                hasattr(self_attn.kv_b_proj, "weight_scale")
                and self_attn.w_scale is None
            ):
                self_attn.w_scale = self_attn.kv_b_proj.weight_scale
                if _is_hip:
                    self_attn.w_scale *= 2.0

    def load_weights(self, weights: Iterable[Tuple[str, torch.Tensor]]):
        stacked_params_mapping = [
            # (param_name, shard_name, shard_id)
            ("gate_up_proj", "gate_proj", 0),
            ("gate_up_proj", "up_proj", 1),
        ]
        if self.n_share_experts_fusion is not None and self.n_share_experts_fusion > 0:
            weights_list = list(weights)
            weights_dict = dict(weights_list)
            if self.quant_config.get_name() == "w8a8_int8":
                suffix_list = [
                    "down_proj.weight",
                    "down_proj.weight_scale",
                    "gate_proj.weight",
                    "gate_proj.weight_scale",
                    "up_proj.weight",
                    "up_proj.weight_scale",
                ]
            else:
                suffix_list = [
                    "down_proj.weight",
                    "down_proj.weight_scale_inv",
                    "gate_proj.weight",
                    "gate_proj.weight_scale_inv",
                    "up_proj.weight",
                    "up_proj.weight_scale_inv",
                ]
            names_to_remove = []
            for moe_layer in tqdm(
                range(
                    self.config.first_k_dense_replace,
                    self.config.num_hidden_layers,
                    self.config.moe_layer_freq,
                ),
                desc=f"Cloning {self.n_share_experts_fusion} "
                "replicas of the shared expert into MoE",
            ):
                for num_repeat in range(self.n_share_experts_fusion):
                    for suffix in suffix_list:
                        shared_expert_weight_name = (
                            f"model.layers.{moe_layer}.mlp.shared_experts.{suffix}"
                        )
                        weights_list.append(
                            (
                                f"model.layers.{moe_layer}."
                                f"mlp.experts."
                                f"{self.config.n_routed_experts + num_repeat}"
                                f".{suffix}",
                                weights_dict[shared_expert_weight_name].clone(),
                            )
                        )
                        names_to_remove += [shared_expert_weight_name]
            weights = [w for w in weights_list if w[0] not in names_to_remove]

        # Params for weights, fp8 weight scales, fp8 activation scales
        # (param_name, weight_name, expert_id, shard_id)
        MoEImpl = (
            DeepEPMoE
            if global_server_args_dict["enable_deepep_moe"]
            else (EPMoE if global_server_args_dict["enable_ep_moe"] else FusedMoE)
        )
        expert_params_mapping = MoEImpl.make_expert_params_mapping(
            ckpt_gate_proj_name="gate_proj",
            ckpt_down_proj_name="down_proj",
            ckpt_up_proj_name="up_proj",
            num_experts=self.config.n_routed_experts
            + (
                self.n_share_experts_fusion
                if self.n_share_experts_fusion is not None
                else 0
            ),
        )

        params_dict = dict(self.named_parameters())
        for name, loaded_weight in weights:
            # TODO(HandH1998): Modify it when nextn is supported.
            if hasattr(self.config, "num_nextn_predict_layers"):
                num_nextn_layers = self.config.num_nextn_predict_layers
                if num_nextn_layers > 0 and name.startswith("model.layers"):
                    name_list = name.split(".")
                    if (
                        len(name_list) >= 3
                        and int(name_list[2]) >= self.config.num_hidden_layers
                    ):
                        continue
            if "rotary_emb.inv_freq" in name:
                continue
            for param_name, weight_name, shard_id in stacked_params_mapping:
                # Skip non-stacked layers and experts (experts handled below).
                if weight_name not in name:
                    continue
                # We have mlp.experts[0].gate_proj in the checkpoint.
                # Since we handle the experts below in expert_params_mapping,
                # we need to skip here BEFORE we update the name, otherwise
                # name will be updated to mlp.experts[0].gate_up_proj, which
                # will then be updated below in expert_params_mapping
                # for mlp.experts[0].gate_gate_up_proj, which breaks load.
                if ("mlp.experts." in name) and name not in params_dict:
                    continue
                name = name.replace(weight_name, param_name)
                # Skip loading extra bias for GPTQ models.
                if name.endswith(".bias") and name not in params_dict:
                    continue
                param = params_dict[name]
                weight_loader = param.weight_loader
                weight_loader(param, loaded_weight, shard_id)
                break
            else:
                for mapping in expert_params_mapping:
                    param_name, weight_name, expert_id, shard_id = mapping
                    if weight_name not in name:
                        continue
                    name = name.replace(weight_name, param_name)
                    param = params_dict[name]
                    weight_loader = param.weight_loader
                    weight_loader(
                        param,
                        loaded_weight,
                        name,
                        shard_id=shard_id,
                        expert_id=expert_id,
                    )
                    break
                else:
                    # Skip loading extra bias for GPTQ models.
                    if name.endswith(".bias") and name not in params_dict:
                        continue

                    param = params_dict[name]
                    weight_loader = getattr(
                        param, "weight_loader", default_weight_loader
                    )
                    weight_loader(param, loaded_weight)

        self.post_load_weights()

    def get_embed_and_head(self):
        return self.model.embed_tokens.weight, self.lm_head.weight

    def set_embed_and_head(self, embed, head):
        del self.model.embed_tokens.weight
        del self.lm_head.weight
        self.model.embed_tokens.weight = embed
        self.lm_head.weight = head
        torch.cuda.empty_cache()
        torch.cuda.synchronize()


class DeepseekV3ForCausalLM(DeepseekV2ForCausalLM):
    pass


EntryClass = [DeepseekV2ForCausalLM, DeepseekV3ForCausalLM]<|MERGE_RESOLUTION|>--- conflicted
+++ resolved
@@ -19,11 +19,7 @@
 import logging
 import os
 from dataclasses import dataclass
-<<<<<<< HEAD
-from enum import Enum, auto
-=======
 from enum import Enum, IntEnum, auto
->>>>>>> c08a717c
 from typing import Any, Dict, Iterable, Optional, Tuple
 
 import torch
@@ -1018,19 +1014,6 @@
     ffn_input_mode: _FFNInputMode
 
 
-class _DecoderLayerExecutionMode(Enum):
-    # The MLP sublayer requires 1/tp_size tokens as input
-    MLP_INPUT_ONE = auto()
-    # The MLP sublayer requires all tokens as input
-    MLP_INPUT_ALL = auto()
-
-
-@dataclass
-class _DecoderLayerInfo:
-    is_sparse: bool
-    execution_mode: _DecoderLayerExecutionMode
-
-
 class DeepseekV2DecoderLayer(nn.Module):
 
     def __init__(
@@ -1076,14 +1059,6 @@
             config, layer_id=layer_id - 1, is_nextn=False
         )
 
-<<<<<<< HEAD
-        self.info = self._compute_info(config, layer_id=layer_id, is_nextn=is_nextn)
-        previous_layer_info = self._compute_info(
-            config, layer_id=layer_id - 1, is_nextn=False
-        )
-
-=======
->>>>>>> c08a717c
         if self.info.is_sparse:
             self.mlp = DeepseekV2MoE(
                 config=config,
@@ -1106,12 +1081,7 @@
             )
 
         self.input_is_scattered = (
-<<<<<<< HEAD
-            previous_layer_info.execution_mode
-            == _DecoderLayerExecutionMode.MLP_INPUT_ONE
-=======
             previous_layer_info.ffn_input_mode == _FFNInputMode.SCATTERED
->>>>>>> c08a717c
         )
         self.is_last_layer = self.layer_id == config.num_hidden_layers - 1
 
@@ -1121,35 +1091,23 @@
         )
 
     @staticmethod
-<<<<<<< HEAD
     def _enable_moe_dense_fully_dp():
         return global_server_args_dict["moe_dense_tp_size"] == 1
 
     @staticmethod
-=======
->>>>>>> c08a717c
     def _compute_info(config: PretrainedConfig, layer_id: int, is_nextn: bool):
         is_sparse = is_nextn or (
             config.n_routed_experts is not None
             and layer_id >= config.first_k_dense_replace
             and layer_id % config.moe_layer_freq == 0
         )
-<<<<<<< HEAD
-        execution_mode = (
-            _DecoderLayerExecutionMode.MLP_INPUT_ONE
-            if (global_server_args_dict["enable_deepep_moe"] and is_sparse)
-            or (DeepseekV2DecoderLayer._enable_moe_dense_fully_dp() and not is_sparse)
-            else _DecoderLayerExecutionMode.MLP_INPUT_ALL
-        )
-        return _DecoderLayerInfo(is_sparse=is_sparse, execution_mode=execution_mode)
-=======
         ffn_input_mode = (
             _FFNInputMode.SCATTERED
             if (global_server_args_dict["enable_deepep_moe"] and is_sparse)
+            or (DeepseekV2DecoderLayer._enable_moe_dense_fully_dp() and not is_sparse)
             else _FFNInputMode.FULL
         )
         return _DecoderLayerInfo(is_sparse=is_sparse, ffn_input_mode=ffn_input_mode)
->>>>>>> c08a717c
 
     def forward(
         self,
@@ -1158,31 +1116,18 @@
         forward_batch: ForwardBatch,
         residual: Optional[torch.Tensor],
     ) -> torch.Tensor:
-<<<<<<< HEAD
-        if self.info.execution_mode == _DecoderLayerExecutionMode.MLP_INPUT_ONE:
-            return self.forward_mode_mlp_input_one(
-                positions, hidden_states, forward_batch, residual
-            )
-        elif self.info.execution_mode == _DecoderLayerExecutionMode.MLP_INPUT_ALL:
-            return self.forward_mode_mlp_input_all(
-=======
         if self.info.ffn_input_mode == _FFNInputMode.SCATTERED:
             return self.forward_ffn_with_scattered_input(
                 positions, hidden_states, forward_batch, residual
             )
         elif self.info.ffn_input_mode == _FFNInputMode.FULL:
             return self.forward_ffn_with_full_input(
->>>>>>> c08a717c
                 positions, hidden_states, forward_batch, residual
             )
         else:
             raise NotImplementedError
 
-<<<<<<< HEAD
-    def forward_mode_mlp_input_all(
-=======
     def forward_ffn_with_full_input(
->>>>>>> c08a717c
         self,
         positions: torch.Tensor,
         hidden_states: torch.Tensor,
@@ -1249,11 +1194,7 @@
 
         return hidden_states, residual
 
-<<<<<<< HEAD
-    def forward_mode_mlp_input_one(
-=======
     def forward_ffn_with_scattered_input(
->>>>>>> c08a717c
         self,
         positions: torch.Tensor,
         hidden_states: torch.Tensor,
@@ -1310,16 +1251,12 @@
                     hidden_states, residual
                 )
 
-<<<<<<< HEAD
         if not (
             self._enable_moe_dense_fully_dp()
             and (not self.info.is_sparse)
             and hidden_states.shape[0] == 0
         ):
             hidden_states = self.mlp(hidden_states, forward_batch.forward_mode)
-=======
-        hidden_states = self.mlp(hidden_states, forward_batch.forward_mode)
->>>>>>> c08a717c
 
         if self.is_last_layer and self.attn_tp_size != 1:
             hidden_states += residual
