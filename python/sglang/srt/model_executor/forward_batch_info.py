--- conflicted
+++ resolved
@@ -519,7 +519,128 @@
         )
         self.mrope_positions = self.mrope_positions.to(torch.int64)
 
-<<<<<<< HEAD
+    def get_max_chunk_capacity(self):
+        # Maximum number of tokens in each chunk
+        # TODO: Should be changed to a better value, maybe passed through server args
+        return 128 * 1024
+
+    def set_prefix_chunk_idx(self, idx: int):
+        self.prefix_chunk_idx = idx
+
+    def set_attn_attend_prefix_cache(self, attn_attend_prefix_cache: bool):
+        self.attn_attend_prefix_cache = attn_attend_prefix_cache
+
+    def prepare_chunked_kv_indices(self, device: torch.device):
+        self.prefix_chunk_kv_indices = []
+        for idx in range(self.num_prefix_chunks):
+            chunk_starts = self.prefix_chunk_starts[idx]
+            chunk_seq_lens = self.prefix_chunk_seq_lens[idx]
+            chunk_cu_seq_lens = self.prefix_chunk_cu_seq_lens[idx]
+            num_chunk_tokens = self.prefix_chunk_num_tokens[idx]
+
+            chunk_kv_indices = torch.empty(
+                num_chunk_tokens, dtype=torch.int32, device=device
+            )
+
+            create_chunked_prefix_cache_kv_indices[(self.batch_size,)](
+                self.req_to_token_pool.req_to_token,
+                self.req_pool_indices,
+                chunk_starts,
+                chunk_seq_lens,
+                chunk_cu_seq_lens,
+                chunk_kv_indices,
+                self.req_to_token_pool.req_to_token.shape[1],
+            )
+            self.prefix_chunk_kv_indices.append(chunk_kv_indices)
+
+    # Here we suppose the length of each chunk is equal
+    # For example, if we have 4 sequences with prefix length [256, 512, 768, 1024], prefix_chunk_len = 256
+    # num_prefix_chunks = cdiv(1024, 256) = 4
+    # prefix_chunk_starts = [[0, 0, 0, 0], [256, 256, 256, 256], [512, 512, 512, 512], [768, 768, 768, 768]]
+    # prefix_chunk_ends = [[256, 256, 256, 256], [256, 512, 512, 512], [256, 512, 768, 768], [256, 512, 768, 1024]]
+    # prefix_chunk_seq_lens = [[256, 256, 256, 256], [0, 256, 256, 256], [0, 0, 256, 256], [0, 0, 0, 256]]
+    # TODO: Implement a better way to allocate chunk lengths that uses memory spaces more efficiently.
+    def get_prefix_chunk_seq_lens(
+        self, prefix_lens: torch.Tensor, num_prefix_chunks: int, prefix_chunk_len: int
+    ):
+        device = prefix_lens.device
+        prefix_chunk_starts = (
+            torch.arange(num_prefix_chunks, device=device, dtype=torch.int32)
+            .unsqueeze(1)
+            .expand(-1, self.batch_size)
+            * prefix_chunk_len
+        )
+        prefix_chunk_ends = torch.min(
+            prefix_lens.unsqueeze(0),
+            prefix_chunk_starts + prefix_chunk_len,
+        ).to(torch.int32)
+
+        prefix_chunk_seq_lens = (
+            (prefix_chunk_ends - prefix_chunk_starts).clamp(min=0).to(torch.int32)
+        )
+
+        return prefix_chunk_starts, prefix_chunk_seq_lens
+
+    # Called before each attention module if using chunked kv cache for prefill
+    # Some of the codes are adapted from https://github.com/vllm-project/vllm/blob/main/vllm/v1/attention/backends/mla/common.py
+    def prepare_chunked_prefix_cache_info(self, device: torch.device):
+
+        from sglang.srt.mem_cache.memory_pool import MLATokenToKVPool
+
+        assert isinstance(
+            self.token_to_kv_pool, MLATokenToKVPool
+        ), "Currently chunked prefix cache can only be used by Deepseek models"
+
+        if self.prefix_chunk_len is not None:
+            # Chunked kv cache info already prepared by prior modules
+            return
+
+        self.prefix_chunk_idx = -1
+
+        # chunk_capacity is the maximum number of tokens in each chunk
+        chunk_capacity = self.get_max_chunk_capacity()
+        self.prefix_chunk_len = chunk_capacity // self.batch_size
+
+        self.num_prefix_chunks = (
+            max(self.extend_prefix_lens_cpu) + self.prefix_chunk_len - 1
+        ) // self.prefix_chunk_len
+
+        # Here we compute chunk lens twice to avoid stream sync, once on gpu and once on cpu.
+        prefix_chunk_starts_cuda, prefix_chunk_seq_lens_cuda = (
+            self.get_prefix_chunk_seq_lens(
+                self.extend_prefix_lens,
+                self.num_prefix_chunks,
+                self.prefix_chunk_len,
+            )
+        )
+        _, prefix_chunk_seq_lens_cpu = self.get_prefix_chunk_seq_lens(
+            torch.tensor(self.extend_prefix_lens_cpu),
+            self.num_prefix_chunks,
+            self.prefix_chunk_len,
+        )
+        self.prefix_chunk_starts = prefix_chunk_starts_cuda
+        self.prefix_chunk_seq_lens = prefix_chunk_seq_lens_cuda
+
+        # Metadata for attention backend
+        self.prefix_chunk_cu_seq_lens = torch.zeros(
+            self.num_prefix_chunks,
+            self.batch_size + 1,
+            device=device,
+            dtype=torch.int32,
+        )
+        self.prefix_chunk_cu_seq_lens[:, 1:] = prefix_chunk_seq_lens_cuda.cumsum(
+            dim=1
+        ).to(torch.int32)
+        self.prefix_chunk_max_seq_lens = prefix_chunk_seq_lens_cpu.max(
+            dim=1
+        ).values.tolist()
+
+        self.prefix_chunk_num_tokens = prefix_chunk_seq_lens_cpu.sum(dim=1).tolist()
+        assert max(self.prefix_chunk_num_tokens) <= self.get_max_chunk_capacity()
+
+        # Precompute the kv indices for each chunk
+        self.prepare_chunked_kv_indices(device)
+
     def prepare_tbo(self):
         if self.tbo_split_seq_index is None:
             return
@@ -666,129 +787,6 @@
     elif forward_mode.is_decode():
         return None
     raise NotImplementedError
-=======
-    def get_max_chunk_capacity(self):
-        # Maximum number of tokens in each chunk
-        # TODO: Should be changed to a better value, maybe passed through server args
-        return 128 * 1024
-
-    def set_prefix_chunk_idx(self, idx: int):
-        self.prefix_chunk_idx = idx
-
-    def set_attn_attend_prefix_cache(self, attn_attend_prefix_cache: bool):
-        self.attn_attend_prefix_cache = attn_attend_prefix_cache
-
-    def prepare_chunked_kv_indices(self, device: torch.device):
-        self.prefix_chunk_kv_indices = []
-        for idx in range(self.num_prefix_chunks):
-            chunk_starts = self.prefix_chunk_starts[idx]
-            chunk_seq_lens = self.prefix_chunk_seq_lens[idx]
-            chunk_cu_seq_lens = self.prefix_chunk_cu_seq_lens[idx]
-            num_chunk_tokens = self.prefix_chunk_num_tokens[idx]
-
-            chunk_kv_indices = torch.empty(
-                num_chunk_tokens, dtype=torch.int32, device=device
-            )
-
-            create_chunked_prefix_cache_kv_indices[(self.batch_size,)](
-                self.req_to_token_pool.req_to_token,
-                self.req_pool_indices,
-                chunk_starts,
-                chunk_seq_lens,
-                chunk_cu_seq_lens,
-                chunk_kv_indices,
-                self.req_to_token_pool.req_to_token.shape[1],
-            )
-            self.prefix_chunk_kv_indices.append(chunk_kv_indices)
-
-    # Here we suppose the length of each chunk is equal
-    # For example, if we have 4 sequences with prefix length [256, 512, 768, 1024], prefix_chunk_len = 256
-    # num_prefix_chunks = cdiv(1024, 256) = 4
-    # prefix_chunk_starts = [[0, 0, 0, 0], [256, 256, 256, 256], [512, 512, 512, 512], [768, 768, 768, 768]]
-    # prefix_chunk_ends = [[256, 256, 256, 256], [256, 512, 512, 512], [256, 512, 768, 768], [256, 512, 768, 1024]]
-    # prefix_chunk_seq_lens = [[256, 256, 256, 256], [0, 256, 256, 256], [0, 0, 256, 256], [0, 0, 0, 256]]
-    # TODO: Implement a better way to allocate chunk lengths that uses memory spaces more efficiently.
-    def get_prefix_chunk_seq_lens(
-        self, prefix_lens: torch.Tensor, num_prefix_chunks: int, prefix_chunk_len: int
-    ):
-        device = prefix_lens.device
-        prefix_chunk_starts = (
-            torch.arange(num_prefix_chunks, device=device, dtype=torch.int32)
-            .unsqueeze(1)
-            .expand(-1, self.batch_size)
-            * prefix_chunk_len
-        )
-        prefix_chunk_ends = torch.min(
-            prefix_lens.unsqueeze(0),
-            prefix_chunk_starts + prefix_chunk_len,
-        ).to(torch.int32)
-
-        prefix_chunk_seq_lens = (
-            (prefix_chunk_ends - prefix_chunk_starts).clamp(min=0).to(torch.int32)
-        )
-
-        return prefix_chunk_starts, prefix_chunk_seq_lens
-
-    # Called before each attention module if using chunked kv cache for prefill
-    # Some of the codes are adapted from https://github.com/vllm-project/vllm/blob/main/vllm/v1/attention/backends/mla/common.py
-    def prepare_chunked_prefix_cache_info(self, device: torch.device):
-
-        from sglang.srt.mem_cache.memory_pool import MLATokenToKVPool
-
-        assert isinstance(
-            self.token_to_kv_pool, MLATokenToKVPool
-        ), "Currently chunked prefix cache can only be used by Deepseek models"
-
-        if self.prefix_chunk_len is not None:
-            # Chunked kv cache info already prepared by prior modules
-            return
-
-        self.prefix_chunk_idx = -1
-
-        # chunk_capacity is the maximum number of tokens in each chunk
-        chunk_capacity = self.get_max_chunk_capacity()
-        self.prefix_chunk_len = chunk_capacity // self.batch_size
-
-        self.num_prefix_chunks = (
-            max(self.extend_prefix_lens_cpu) + self.prefix_chunk_len - 1
-        ) // self.prefix_chunk_len
-
-        # Here we compute chunk lens twice to avoid stream sync, once on gpu and once on cpu.
-        prefix_chunk_starts_cuda, prefix_chunk_seq_lens_cuda = (
-            self.get_prefix_chunk_seq_lens(
-                self.extend_prefix_lens,
-                self.num_prefix_chunks,
-                self.prefix_chunk_len,
-            )
-        )
-        _, prefix_chunk_seq_lens_cpu = self.get_prefix_chunk_seq_lens(
-            torch.tensor(self.extend_prefix_lens_cpu),
-            self.num_prefix_chunks,
-            self.prefix_chunk_len,
-        )
-        self.prefix_chunk_starts = prefix_chunk_starts_cuda
-        self.prefix_chunk_seq_lens = prefix_chunk_seq_lens_cuda
-
-        # Metadata for attention backend
-        self.prefix_chunk_cu_seq_lens = torch.zeros(
-            self.num_prefix_chunks,
-            self.batch_size + 1,
-            device=device,
-            dtype=torch.int32,
-        )
-        self.prefix_chunk_cu_seq_lens[:, 1:] = prefix_chunk_seq_lens_cuda.cumsum(
-            dim=1
-        ).to(torch.int32)
-        self.prefix_chunk_max_seq_lens = prefix_chunk_seq_lens_cpu.max(
-            dim=1
-        ).values.tolist()
-
-        self.prefix_chunk_num_tokens = prefix_chunk_seq_lens_cpu.sum(dim=1).tolist()
-        assert max(self.prefix_chunk_num_tokens) <= self.get_max_chunk_capacity()
-
-        # Precompute the kv indices for each chunk
-        self.prepare_chunked_kv_indices(device)
->>>>>>> a0fc5bc1
 
 
 def compute_position_triton(
