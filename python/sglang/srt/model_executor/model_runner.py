# Copyright 2023-2024 SGLang Team
# Licensed under the Apache License, Version 2.0 (the "License");
# you may not use this file except in compliance with the License.
# You may obtain a copy of the License at
#
#     http://www.apache.org/licenses/LICENSE-2.0
#
# Unless required by applicable law or agreed to in writing, software
# distributed under the License is distributed on an "AS IS" BASIS,
# WITHOUT WARRANTIES OR CONDITIONS OF ANY KIND, either express or implied.
# See the License for the specific language governing permissions and
# limitations under the License.
# ==============================================================================
"""ModelRunner runs the forward passes of the models."""

import collections
import datetime
import gc
import inspect
import json
import logging
import os
import time
from dataclasses import dataclass
from typing import List, Optional, Tuple, Union

import torch
import torch.distributed as dist

from sglang.srt.configs.device_config import DeviceConfig
from sglang.srt.configs.load_config import LoadConfig
from sglang.srt.configs.model_config import AttentionArch, ModelConfig
from sglang.srt.distributed import (
    get_tp_group,
    get_world_group,
    init_distributed_environment,
    initialize_model_parallel,
    set_custom_all_reduce,
)
from sglang.srt.distributed.parallel_state import monkey_patch_vllm_parallel_state
from sglang.srt.layers.dp_attention import (
    get_attention_tp_group,
    get_attention_tp_size,
    initialize_dp_attention,
)
from sglang.srt.layers.logits_processor import LogitsProcessorOutput
from sglang.srt.layers.quantization import monkey_patch_isinstance_for_vllm_base_layer
from sglang.srt.layers.quantization.deep_gemm import (
    _ENABLE_JIT_DEEPGEMM,
    update_deep_gemm_config,
)
from sglang.srt.layers.sampler import Sampler
from sglang.srt.layers.torchao_utils import apply_torchao_config_to_model
from sglang.srt.lora.lora_manager import LoRAManager
from sglang.srt.managers.schedule_batch import global_server_args_dict
from sglang.srt.mem_cache.memory_pool import (
    DoubleSparseTokenToKVPool,
    MHATokenToKVPool,
    MLATokenToKVPool,
    ReqToTokenPool,
    TokenToKVPoolAllocator,
)
from sglang.srt.mem_cache.paged_allocator import PagedTokenToKVPoolAllocator
from sglang.srt.model_executor.cuda_graph_runner import CudaGraphRunner
from sglang.srt.model_executor.forward_batch_info import ForwardBatch, PPProxyTensors
from sglang.srt.model_loader import get_model
from sglang.srt.model_loader.loader import (
    DefaultModelLoader,
    device_loading_context,
    get_model_loader,
)
from sglang.srt.model_loader.utils import set_default_torch_dtype
from sglang.srt.model_loader.weight_utils import default_weight_loader
from sglang.srt.patch_torch import monkey_patch_torch_reductions
from sglang.srt.sampling.sampling_batch_info import SamplingBatchInfo
from sglang.srt.server_args import ServerArgs
from sglang.srt.speculative.spec_info import SpeculativeAlgorithm
from sglang.srt.torch_memory_saver_adapter import TorchMemorySaverAdapter
from sglang.srt.utils import (
    MultiprocessingSerializer,
    enable_show_time_cost,
    get_available_gpu_memory,
    get_bool_env_var,
    init_custom_process_group,
    is_cuda,
    is_fa3_default_architecture,
    is_flashinfer_available,
    is_hip,
    is_hopper_with_cuda_12_3,
    is_no_spec_infer_or_topk_one,
    monkey_patch_p2p_access_check,
    monkey_patch_vllm_gguf_config,
    set_cpu_offload_max_bytes,
    set_cuda_arch,
)

# Use a small KV cache pool size for tests in CI
SGLANG_CI_SMALL_KV_SIZE = os.getenv("SGLANG_CI_SMALL_KV_SIZE", None)

# Detect stragger ranks in model loading
UNBALANCED_MODEL_LOADING_TIMEOUT_S = 300

logger = logging.getLogger(__name__)


class RankZeroFilter(logging.Filter):
    """Filter that only allows INFO level logs from rank 0, but allows all other levels from any rank."""

    def __init__(self, is_rank_zero):
        super().__init__()
        self.is_rank_zero = is_rank_zero

    def filter(self, record):
        if record.levelno == logging.INFO:
            return self.is_rank_zero
        return True


class ModelRunner:
    """ModelRunner runs the forward passes of the models."""

    def __init__(
        self,
        model_config: ModelConfig,
        mem_fraction_static: float,
        gpu_id: int,
        tp_rank: int,
        tp_size: int,
        pp_rank: int,
        pp_size: int,
        nccl_port: int,
        server_args: ServerArgs,
        is_draft_worker: bool = False,
        req_to_token_pool: Optional[ReqToTokenPool] = None,
        token_to_kv_pool_allocator: Optional[TokenToKVPoolAllocator] = None,
    ):
        # Parse args
        self.model_config = model_config
        self.mem_fraction_static = mem_fraction_static
        self.device = server_args.device
        self.gpu_id = gpu_id

        # Apply the rank zero filter to logger
        if not any(isinstance(f, RankZeroFilter) for f in logger.filters):
            logger.addFilter(RankZeroFilter(tp_rank == 0))
        self.tp_rank = tp_rank
        self.tp_size = tp_size
        self.pp_rank = pp_rank
        self.pp_size = pp_size
        self.dist_port = nccl_port
        self.server_args = server_args
        self.is_draft_worker = is_draft_worker
        self.is_generation = model_config.is_generation
        self.is_multimodal = model_config.is_multimodal
<<<<<<< HEAD
        self.is_multimodal_chunked_prefill_supported = (
            model_config.is_multimodal_chunked_prefill_supported
        )
        self.should_log = tp_rank == 0
=======
>>>>>>> 626ccb7d
        self.spec_algorithm = SpeculativeAlgorithm.from_string(
            server_args.speculative_algorithm
        )
        self.page_size = server_args.page_size
        self.req_to_token_pool = req_to_token_pool
        self.token_to_kv_pool_allocator = token_to_kv_pool_allocator
        self.use_mla_backend = self.model_config.attention_arch == AttentionArch.MLA
        self.attention_chunk_size = model_config.attention_chunk_size

        # Model-specific adjustment
        self.model_specific_adjustment()

        if server_args.show_time_cost:
            enable_show_time_cost()

        # Global vars
        global_server_args_dict.update(
            {
                "attention_backend": server_args.attention_backend,
                "debug_tensor_dump_inject": server_args.debug_tensor_dump_inject,
                "debug_tensor_dump_output_folder": server_args.debug_tensor_dump_output_folder,
                "deepep_mode": server_args.deepep_mode,
                "device": server_args.device,
                "disable_chunked_prefix_cache": server_args.disable_chunked_prefix_cache,
                "disable_radix_cache": server_args.disable_radix_cache,
                "enable_nan_detection": server_args.enable_nan_detection,
                "enable_dp_attention": server_args.enable_dp_attention,
                "enable_ep_moe": server_args.enable_ep_moe,
                "enable_deepep_moe": server_args.enable_deepep_moe,
                "deepep_config": server_args.deepep_config,
                "flashinfer_mla_disable_ragged": server_args.flashinfer_mla_disable_ragged,
                "moe_dense_tp_size": server_args.moe_dense_tp_size,
                "n_share_experts_fusion": server_args.n_share_experts_fusion,
                "triton_attention_reduce_in_fp32": server_args.triton_attention_reduce_in_fp32,
                "torchao_config": server_args.torchao_config,
                "sampling_backend": server_args.sampling_backend,
                "speculative_accept_threshold_single": server_args.speculative_accept_threshold_single,
                "speculative_accept_threshold_acc": server_args.speculative_accept_threshold_acc,
                "use_mla_backend": self.use_mla_backend,
                "mm_attention_backend": server_args.mm_attention_backend,
            }
        )

        # CPU offload
        set_cpu_offload_max_bytes(int(server_args.cpu_offload_gb * 1024**3))

        # Get memory before model loading
        min_per_gpu_memory = self.init_torch_distributed()

        # Update deep gemm configure
        if _ENABLE_JIT_DEEPGEMM:
            update_deep_gemm_config(gpu_id, server_args)

        # If it is a draft model, tp_group can be different
        self.initialize(min_per_gpu_memory)

        # temporary cached values
        self.support_pp = (
            "pp_proxy_tensors" in inspect.signature(self.model.forward).parameters
        )

    def initialize(self, min_per_gpu_memory: float):
        server_args = self.server_args
        self.memory_saver_adapter = TorchMemorySaverAdapter.create(
            enable=self.server_args.enable_memory_saver
        )

        # Load the model
        self.sampler = Sampler()
        self.load_model()

        self.start_layer = getattr(self.model, "start_layer", 0)
        self.end_layer = getattr(
            self.model, "end_layer", self.model_config.num_hidden_layers
        )
        self.num_effective_layers = self.end_layer - self.start_layer

        # Apply torchao quantization
        torchao_applied = getattr(self.model, "torchao_applied", False)
        # In layered loading, torchao may have been applied
        if not torchao_applied:
            apply_torchao_config_to_model(
                self.model, global_server_args_dict["torchao_config"]
            )

        # Apply torch TP if the model supports it
        supports_torch_tp = getattr(self.model, "supports_torch_tp", False)
        if self.tp_size > 1 and supports_torch_tp:
            self.apply_torch_tp()

        # Init lora
        if server_args.lora_paths is not None:
            self.init_lora_manager()

        # Init memory pool and attention backends
        self.init_memory_pool(
            min_per_gpu_memory,
            server_args.max_running_requests,
            server_args.max_total_tokens,
        )
        if self.device == "cuda":
            self.init_cublas()
            self.init_attention_backend()
            self.init_cuda_graphs()
        else:
            self.cuda_graph_runner = None
            self.init_attention_backend()

        # auxiliary hidden capture mode. TODO: expose this to server args?
        if self.spec_algorithm.is_eagle3() and not self.is_draft_worker:
            self.model.set_eagle3_layers_to_capture()

    def model_specific_adjustment(self):
        server_args = self.server_args

        if server_args.attention_backend is None:
            """
            Auto select the fastest attention backend.

            1. Models with MHA Architecture (e.g: Llama, QWen)
                1.1 We will turn on FA3 on hopper unless user use spec decode with topk > 1 or page_size > 1.
                1.2 In other cases, we will use flashinfer if available, otherwise use triton.
            2. Models with MLA Architecture and using FA3
                2.1 We will use FA3 backend on hopper.
                2.2 Otherwise, we will use triton backend.
            """

            if not self.use_mla_backend:
                # MHA architecture
                if (
                    is_hopper_with_cuda_12_3()
                    and is_no_spec_infer_or_topk_one(server_args)
                    and is_fa3_default_architecture(self.model_config.hf_config)
                ):
                    server_args.attention_backend = "fa3"
                else:
                    server_args.attention_backend = (
                        "flashinfer" if is_flashinfer_available() else "triton"
                    )
            else:
                # MLA architecture
                if is_hopper_with_cuda_12_3():
                    server_args.attention_backend = "fa3"
                else:
                    server_args.attention_backend = "triton"
            logger.info(
                f"Attention backend not set. Use {server_args.attention_backend} backend by default."
            )
        elif self.use_mla_backend:
            if server_args.device != "cpu":
                if server_args.attention_backend in [
                    "flashinfer",
                    "fa3",
                    "triton",
                    "flashmla",
                    "cutlass_mla",
                ]:
                    logger.info(
                        f"MLA optimization is turned on. Use {server_args.attention_backend} backend."
                    )
                else:
                    raise ValueError(
                        f"Invalid attention backend for MLA: {server_args.attention_backend}"
                    )
            else:
                raise ValueError("MLA optimization not supported on CPU.")

        if (
            server_args.attention_backend == "fa3"
            and server_args.kv_cache_dtype == "fp8_e5m2"
        ):
            logger.warning(
                "FlashAttention3 only supports fp8_e4m3 if using FP8; "
                "Setting attention backend to triton."
            )
            server_args.attention_backend = "triton"

        if server_args.enable_double_sparsity:
            logger.info(
                "Double sparsity optimization is turned on. Use triton backend without CUDA graph."
            )
            server_args.attention_backend = "triton"
            server_args.disable_cuda_graph = True
            if server_args.ds_heavy_channel_type is None:
                raise ValueError(
                    "Please specify the heavy channel type for double sparsity optimization."
                )
            self.init_double_sparsity_channel_config(server_args.ds_heavy_channel_type)

        if self.is_multimodal:
            self.mem_fraction_static *= 0.90
<<<<<<< HEAD
            if self.should_log:
                logger.info(
                    f"Automatically reduce --mem-fraction-static to {self.mem_fraction_static:.3f} "
                    f"because this is a multimodal model."
                )
            if not self.is_multimodal_chunked_prefill_supported:
                server_args.chunked_prefill_size = -1
                if self.should_log:
                    logger.info(
                        f"Automatically turn of --chunked-prefill-size as it is not supported for "
                        f"{self.model_config.hf_config.model_type}"
                    )
=======
            logger.info(
                f"Automatically reduce --mem-fraction-static to {self.mem_fraction_static:.3f} because this is a multimodal model."
            )
            server_args.chunked_prefill_size = -1
            logger.info(
                "Automatically turn off --chunked-prefill-size for multimodal model."
            )
>>>>>>> 626ccb7d

        if not self.use_mla_backend:
            server_args.disable_chunked_prefix_cache = True
        elif self.page_size > 1:
            logger.info("Disable chunked prefix cache when page size > 1.")
            server_args.disable_chunked_prefix_cache = True

        if not server_args.disable_chunked_prefix_cache:
            logger.info("Chunked prefix cache is turned on.")

    def init_torch_distributed(self):
        logger.info("Init torch distributed begin.")

        try:
            torch.get_device_module(self.device).set_device(self.gpu_id)
        except Exception:
            logger.warning(
                f"Context: {self.device=} {self.gpu_id=} {os.environ.get('CUDA_VISIBLE_DEVICES')=} {self.tp_rank=} {self.tp_size=}"
            )
            raise

        if self.device == "cuda":
            backend = "nccl"
        elif self.device == "xpu":
            backend = "xccl"
        elif self.device == "hpu":
            backend = "hccl"
        elif self.device == "cpu":
            backend = "gloo"
        elif self.device == "npu":
            backend = "hccl"

        before_avail_memory = get_available_gpu_memory(self.device, self.gpu_id)
        if not self.server_args.enable_p2p_check:
            monkey_patch_p2p_access_check()

        if self.server_args.dist_init_addr:
            dist_init_method = f"tcp://{self.server_args.dist_init_addr}"
        else:
            dist_init_method = f"tcp://127.0.0.1:{self.dist_port}"
        set_custom_all_reduce(not self.server_args.disable_custom_all_reduce)

        if not self.is_draft_worker:
            # Only initialize the distributed environment on the target model worker.
            init_distributed_environment(
                backend=backend,
                world_size=self.tp_size * self.pp_size,
                rank=self.tp_size * self.pp_rank + self.tp_rank,
                local_rank=self.gpu_id,
                distributed_init_method=dist_init_method,
                timeout=self.server_args.dist_timeout,
            )
            initialize_model_parallel(
                tensor_model_parallel_size=self.tp_size,
                pipeline_model_parallel_size=self.pp_size,
            )
            initialize_dp_attention(
                enable_dp_attention=self.server_args.enable_dp_attention,
                tp_rank=self.tp_rank,
                tp_size=self.tp_size,
                dp_size=self.server_args.dp_size,
                moe_dense_tp_size=self.server_args.moe_dense_tp_size,
                pp_size=self.server_args.pp_size,
            )

        min_per_gpu_memory = get_available_gpu_memory(
            self.device,
            self.gpu_id,
            distributed=get_world_group().world_size > 1,
            cpu_group=get_world_group().cpu_group,
        )
        self.tp_group = get_tp_group()
        self.attention_tp_group = get_attention_tp_group()

        # Check memory for tensor parallelism
        local_gpu_memory = get_available_gpu_memory(self.device, self.gpu_id)
        if self.tp_size > 1:
            if min_per_gpu_memory < local_gpu_memory * 0.9:
                if get_bool_env_var("SGL_DISABLE_TP_MEMORY_INBALANCE_CHECK"):
                    logger.warning(
                        "The memory capacity is unbalanced. Some GPUs may be occupied by other processes. "
                        f"{min_per_gpu_memory=}, {local_gpu_memory=}, {local_gpu_memory * 0.9=}"
                    )
                else:
                    raise ValueError(
                        "The memory capacity is unbalanced. Some GPUs may be occupied by other processes. "
                        f"{min_per_gpu_memory=}, {local_gpu_memory=}, {local_gpu_memory * 0.9=}"
                    )

        logger.info(
            f"Init torch distributed ends. mem usage={(before_avail_memory - local_gpu_memory):.2f} GB"
        )
        return min_per_gpu_memory

    def load_model(self):
        before_avail_memory = get_available_gpu_memory(self.device, self.gpu_id)
        logger.info(
            f"Load weight begin. avail mem={get_available_gpu_memory(self.device, self.gpu_id):.2f} GB"
        )

        # This can reduce thread conflicts and speed up weight loading.
        if self.device != "cpu":
            torch.set_num_threads(1)
        if self.device == "cuda":
            if torch.cuda.get_device_capability()[0] < 8:
                logger.info(
                    "Compute capability below sm80. Use float16 due to lack of bfloat16 support."
                )
                self.server_args.dtype = "float16"
                self.model_config.dtype = torch.float16
                if torch.cuda.get_device_capability()[1] < 5:
                    raise RuntimeError("SGLang only supports sm75 and above.")

        set_cuda_arch()

        # Prepare the model config
        self.load_config = LoadConfig(
            load_format=self.server_args.load_format,
            download_dir=self.server_args.download_dir,
        )
        if self.server_args.load_format == "gguf":
            monkey_patch_vllm_gguf_config()

        # Load the model
        # Remove monkey_patch when linear.py quant remove dependencies with vllm
        monkey_patch_vllm_parallel_state()
        monkey_patch_isinstance_for_vllm_base_layer()

        with self.memory_saver_adapter.region():
            self.model = get_model(
                model_config=self.model_config,
                load_config=self.load_config,
                device_config=DeviceConfig(self.device),
            )
        monkey_patch_vllm_parallel_state(reverse=True)
        monkey_patch_isinstance_for_vllm_base_layer(reverse=True)

        if self.server_args.kv_cache_dtype == "fp8_e4m3":
            if self.server_args.quantization_param_path is not None:
                if callable(getattr(self.model, "load_kv_cache_scales", None)):
                    self.model.load_kv_cache_scales(
                        self.server_args.quantization_param_path
                    )
                    logger.info(
                        "Loaded KV cache scaling factors from %s",
                        self.server_args.quantization_param_path,
                    )
                else:
                    raise RuntimeError(
                        "Using FP8 KV cache and scaling factors provided but "
                        "model %s does not support loading scaling factors.",
                        self.model.__class__,
                    )
            else:
                logger.warning(
                    "Using FP8 KV cache but no scaling factors "
                    "provided. Defaulting to scaling factors of 1.0. "
                    "This may lead to less accurate results!"
                )

        # Parse other args
        self.sliding_window_size = (
            self.model.get_attention_sliding_window_size()
            if hasattr(self.model, "get_attention_sliding_window_size")
            else None
        )
        self.dtype = self.model_config.dtype

        after_avail_memory = get_available_gpu_memory(self.device, self.gpu_id)
        logger.info(
            f"Load weight end. "
            f"type={type(self.model).__name__}, "
            f"dtype={self.dtype}, "
            f"avail mem={after_avail_memory:.2f} GB, "
            f"mem usage={(before_avail_memory - after_avail_memory):.2f} GB."
        )

        # Handle the case where some ranks do not finish loading.
        try:
            dist.monitored_barrier(
                group=get_tp_group().cpu_group,
                timeout=datetime.timedelta(seconds=UNBALANCED_MODEL_LOADING_TIMEOUT_S),
                wait_all_ranks=True,
            )
        except RuntimeError:
            raise ValueError(
                f"TP rank {self.tp_rank} could finish the model loading, but there are other ranks that didn't finish loading. It is likely due to unexpected failures (e.g., OOM) or a slow node."
            ) from None

    def update_weights_from_disk(
        self, model_path: str, load_format: str
    ) -> tuple[bool, str]:
        """Update engine weights in-place from the disk."""
        logger.info(
            f"Update engine weights online from disk begin. "
            f"avail mem={get_available_gpu_memory(self.device, self.gpu_id):.2f} GB"
        )

        target_device = torch.device(self.device)
        self.model_config.model_path = model_path
        load_config = LoadConfig(load_format=load_format)

        # Only support DefaultModelLoader for now
        loader = get_model_loader(load_config)
        if not isinstance(loader, DefaultModelLoader):
            message = f"Failed to get model loader: {loader}."
            return False, message

        def get_weight_iter(config):
            iter = loader._get_weights_iterator(
                DefaultModelLoader.Source.init_new(config, self.model)
            )
            return iter

        def model_load_weights(model, iter):
            DefaultModelLoader.load_weights_and_postprocess(model, iter, target_device)
            return model

        with set_default_torch_dtype(self.model_config.dtype):
            try:
                iter = get_weight_iter(self.model_config)
            except Exception as e:
                message = f"Failed to get weights iterator: {e}."
                return False, message
            try:
                model = model_load_weights(self.model, iter)
            except Exception as e:
                message = (
                    f"Failed to update weights: {e}.\nRolling back to original weights."
                )
                del iter
                gc.collect()
                iter = get_weight_iter(self.model_config)
                self.model = model_load_weights(self.model, iter)
                return False, message

        self.model = model
        self.server_args.model_path = model_path
        self.server_args.load_format = load_format
        self.load_config = load_config

        logger.info("Update weights end.")
        return True, "Succeeded to update model weights."

    def init_weights_update_group(
        self,
        master_address,
        master_port,
        rank_offset,
        world_size,
        group_name,
        backend="nccl",
    ):
        """Initialize the Torch process group for model parameter updates.

        `_model_update_group` is used in the RLHF workflow, where rank
        0 is the actor model in the training engine, and the other ranks are
        the inference engine, which is used for rollout.

        In the RLHF workflow, the training engine updates the model
        weights/parameters online, and broadcasts them to the inference
        engine through the `_model_update_group` process group.
        """
        assert (
            torch.distributed.is_initialized()
        ), "Default torch process group must be initialized"
        assert group_name != "", "Group name cannot be empty"

        rank = rank_offset + self.tp_rank

        logger.info(
            f"init custom process group: master_address={master_address}, master_port={master_port}, "
            f"rank_offset={rank_offset}, rank={rank}, world_size={world_size}, group_name={group_name}, backend={backend}"
        )

        try:
            self._model_update_group = init_custom_process_group(
                backend=backend,
                init_method=f"tcp://{master_address}:{master_port}",
                world_size=world_size,
                rank=rank,
                group_name=group_name,
            )
            return True, "Succeeded to initialize custom process group."
        except Exception as e:
            message = f"Failed to initialize custom process group: {e}."
            logger.error(message)
            return False, message

    def update_weights_from_distributed(self, name, dtype, shape):
        """
        Update specific parameter in the model weights online
        through `_model_update_group` process group.

        Args:
            name: the name of the parameter to be updated.
            dtype: the data type of the parameter to be updated.
            shape: the shape of the parameter to be updated.
        """
        target_dtype = (
            dtype if isinstance(dtype, torch.dtype) else getattr(torch, dtype)
        )

        assert (
            self._model_update_group is not None
        ), "model update group must be initialized"

        try:
            weights = torch.empty(shape, dtype=target_dtype, device=self.device)
            torch.distributed.broadcast(weights, src=0, group=self._model_update_group)
            self.model.load_weights([(name, weights)])
            return True, f"Succeeded to update parameter {name} online."

        except Exception as e:
            error_msg = (
                f"Failed to update parameter online: {e}. "
                f"The full weights of the ModelRunner are partially updated. "
                f"Please discard the whole weights."
            )
            logger.error(error_msg)
            return False, error_msg

    def update_weights_from_tensor(
        self,
        named_tensors: List[Tuple[str, Union[torch.Tensor, "LocalSerializedTensor"]]],
        load_format: Optional[str] = None,
    ):
        named_tensors = [
            (name, _unwrap_tensor(tensor, tp_rank=self.tp_rank))
            for name, tensor in named_tensors
        ]
        if load_format == "direct":
            _model_load_weights_direct(self.model, named_tensors)
        elif load_format is None:
            self.model.load_weights(named_tensors)
        else:
            raise NotImplementedError(f"Unknown load_format={load_format}")
        return True, "Success"

    def get_weights_by_name(
        self, name: str, truncate_size: int = 100
    ) -> Optional[torch.Tensor]:
        """Get the weights of the parameter by its name. Similar to `get_parameter` in Hugging Face.

        Only used for unit test with an unoptimized performance.
        For optimized performance, please use torch.save and torch.load.
        """
        # TODO: (chenyang) Add support for Qwen models.
        try:
            return self.model.get_weights_by_name(
                name, truncate_size, tp_size=self.tp_size
            )
        except Exception as e:
            logger.error(f"Error when getting parameter {name}: {e}")
            return None

    def init_lora_manager(self):
        self.lora_manager = LoRAManager(
            base_model=self.model,
            lora_paths=self.server_args.lora_paths,
            base_hf_config=self.model_config.hf_config,
            max_loras_per_batch=self.server_args.max_loras_per_batch,
            load_config=self.load_config,
            dtype=self.dtype,
            lora_backend=self.server_args.lora_backend,
            tp_size=self.tp_size,
            tp_rank=self.tp_rank,
        )
        logger.info("LoRA manager ready.")

    def profile_max_num_token(self, total_gpu_memory: int):
        available_gpu_memory = get_available_gpu_memory(
            self.device,
            self.gpu_id,
            distributed=get_world_group().world_size > 1,
            cpu_group=get_world_group().cpu_group,
        )
        if self.use_mla_backend:
            num_layers = (
                self.model_config.num_hidden_layers
                if not self.is_draft_worker
                else self.model_config.hf_config.num_nextn_predict_layers
            )
            # FIXME: pipeline parallelism is not compatible with mla backend
            assert self.pp_size == 1
            cell_size = (
                (self.model_config.kv_lora_rank + self.model_config.qk_rope_head_dim)
                * num_layers
                * torch._utils._element_size(self.kv_cache_dtype)
            )
        else:
            cell_size = (
                self.model_config.get_num_kv_heads(get_attention_tp_size())
                * self.model_config.head_dim
                * self.num_effective_layers
                * 2
                * torch._utils._element_size(self.kv_cache_dtype)
            )
        rest_memory = available_gpu_memory - total_gpu_memory * (
            1 - self.mem_fraction_static
        )
        max_num_token = int(rest_memory * (1 << 30) // cell_size)
        return max_num_token

    def init_memory_pool(
        self,
        total_gpu_memory: int,
        max_num_reqs: Optional[int] = None,
        max_total_tokens: Optional[int] = None,
    ):
        if self.server_args.kv_cache_dtype == "auto":
            self.kv_cache_dtype = self.dtype
        elif self.server_args.kv_cache_dtype == "fp8_e5m2":
            if is_hip():  # Using natively supported format
                self.kv_cache_dtype = torch.float8_e5m2fnuz
            else:
                self.kv_cache_dtype = torch.float8_e5m2
        elif self.server_args.kv_cache_dtype == "fp8_e4m3":
            if is_cuda():
                self.kv_cache_dtype = torch.float8_e4m3fn
        else:
            raise ValueError(
                f"Unsupported kv_cache_dtype: {self.server_args.kv_cache_dtype}."
            )

        self.max_total_num_tokens = self.profile_max_num_token(total_gpu_memory)

        if max_num_reqs is None:
            max_num_reqs = min(
                max(
                    int(
                        self.max_total_num_tokens / self.model_config.context_len * 512
                    ),
                    2048,
                ),
                4096,
            )

        if SGLANG_CI_SMALL_KV_SIZE:
            self.max_total_num_tokens = int(SGLANG_CI_SMALL_KV_SIZE)

        if not self.spec_algorithm.is_none():
            if self.is_draft_worker:
                self.max_total_num_tokens = self.server_args.draft_runner_cache_size
                max_num_reqs = self.server_args.max_num_reqs
            else:
                # We are sharing the `token_to_kv_pool`, and both verify and draft tokens
                # can be concurrently allocated, so we should give a headroom for it.
                self.server_args.draft_runner_cache_size = (
                    self.max_total_num_tokens
                    # draft
                    + max_num_reqs
                    * self.server_args.speculative_num_steps
                    * self.server_args.speculative_eagle_topk
                    # verify
                    + max_num_reqs * self.server_args.speculative_num_draft_tokens
                    # buffer
                    + 100
                )
                # Target worker and draft worker shares the same indices for the
                # token_to_kv_pool, so we should make sure to match max_total_num_tokens.
                self.max_total_num_tokens = self.server_args.draft_runner_cache_size
                self.server_args.max_num_reqs = max_num_reqs

        if max_total_tokens is not None:
            if max_total_tokens > self.max_total_num_tokens:
                logging.warning(
                    f"max_total_tokens={max_total_tokens} is larger than the profiled value "
                    f"{self.max_total_num_tokens}. "
                    f"Use the profiled value instead."
                )
            self.max_total_num_tokens = min(self.max_total_num_tokens, max_total_tokens)

        self.max_total_num_tokens = (
            self.max_total_num_tokens
            // self.server_args.page_size
            * self.server_args.page_size
        )

        if self.max_total_num_tokens <= 0:
            raise RuntimeError(
                "Not enough memory. Please try to increase --mem-fraction-static."
            )

        if self.req_to_token_pool is None:
            self.req_to_token_pool = ReqToTokenPool(
                size=max_num_reqs + 1,
                max_context_len=self.model_config.context_len + 4,
                device=self.device,
                enable_memory_saver=self.server_args.enable_memory_saver,
            )
        else:
            # Draft worker shares req_to_token_pool with the target worker.
            assert self.is_draft_worker

        if self.use_mla_backend:
            self.token_to_kv_pool = MLATokenToKVPool(
                self.max_total_num_tokens,
                page_size=self.page_size,
                dtype=self.kv_cache_dtype,
                kv_lora_rank=self.model_config.kv_lora_rank,
                qk_rope_head_dim=self.model_config.qk_rope_head_dim,
                layer_num=(
                    self.model_config.num_hidden_layers
                    if not self.is_draft_worker
                    else self.model_config.hf_config.num_nextn_predict_layers
                ),  # PP is not compatible with mla backend
                device=self.device,
                enable_memory_saver=self.server_args.enable_memory_saver,
                start_layer=self.start_layer,
                end_layer=self.end_layer,
            )
        elif self.server_args.enable_double_sparsity:
            self.token_to_kv_pool = DoubleSparseTokenToKVPool(
                self.max_total_num_tokens,
                page_size=self.page_size,
                dtype=self.kv_cache_dtype,
                head_num=self.model_config.get_num_kv_heads(get_attention_tp_size()),
                head_dim=self.model_config.head_dim,
                layer_num=self.num_effective_layers,
                device=self.device,
                heavy_channel_num=self.server_args.ds_heavy_channel_num,
                enable_memory_saver=self.server_args.enable_memory_saver,
                start_layer=self.start_layer,
                end_layer=self.end_layer,
            )
        else:
            self.token_to_kv_pool = MHATokenToKVPool(
                self.max_total_num_tokens,
                page_size=self.page_size,
                dtype=self.kv_cache_dtype,
                head_num=self.model_config.get_num_kv_heads(get_attention_tp_size()),
                head_dim=self.model_config.head_dim,
                layer_num=self.num_effective_layers,
                device=self.device,
                enable_memory_saver=self.server_args.enable_memory_saver,
                start_layer=self.start_layer,
                end_layer=self.end_layer,
            )

        if self.token_to_kv_pool_allocator is None:
            if self.page_size == 1:
                self.token_to_kv_pool_allocator = TokenToKVPoolAllocator(
                    self.max_total_num_tokens,
                    dtype=self.kv_cache_dtype,
                    device=self.device,
                    kvcache=self.token_to_kv_pool,
                )
            else:
                self.token_to_kv_pool_allocator = PagedTokenToKVPoolAllocator(
                    self.max_total_num_tokens,
                    page_size=self.page_size,
                    dtype=self.kv_cache_dtype,
                    device=self.device,
                    kvcache=self.token_to_kv_pool,
                )
        else:
            assert self.is_draft_worker

        logger.info(
            f"Memory pool end. "
            f"avail mem={get_available_gpu_memory(self.device, self.gpu_id):.2f} GB"
        )

    def init_cublas(self):
        """We need to run a small matmul to init cublas. Otherwise, it will raise some errors later."""
        dtype = torch.float16
        device = "cuda"
        a = torch.ones((16, 16), dtype=dtype, device=device)
        b = torch.ones((16, 16), dtype=dtype, device=device)
        c = a @ b
        return c

    def init_attention_backend(self):
        """Init attention kernel backend."""
        if self.server_args.attention_backend == "flashinfer":
            if not self.use_mla_backend:
                from sglang.srt.layers.attention.flashinfer_backend import (
                    FlashInferAttnBackend,
                )

                # Init streams
                if self.server_args.speculative_algorithm == "EAGLE":
                    self.plan_stream_for_flashinfer = torch.cuda.Stream()
                self.attn_backend = FlashInferAttnBackend(self)
            else:
                from sglang.srt.layers.attention.flashinfer_mla_backend import (
                    FlashInferMLAAttnBackend,
                )

                self.attn_backend = FlashInferMLAAttnBackend(self)
        elif self.server_args.attention_backend == "triton":
            assert self.sliding_window_size is None, (
                "Window attention is not supported in the triton attention backend. "
                "Please use `--attention-backend flashinfer`."
            )
            assert not self.model_config.is_encoder_decoder, (
                "Cross attention is not supported in the triton attention backend. "
                "Please use `--attention-backend flashinfer`."
            )
            if self.server_args.enable_double_sparsity:
                from sglang.srt.layers.attention.double_sparsity_backend import (
                    DoubleSparseAttnBackend,
                )

                self.attn_backend = DoubleSparseAttnBackend(self)
            else:
                from sglang.srt.layers.attention.triton_backend import TritonAttnBackend

                self.attn_backend = TritonAttnBackend(self)
        elif self.server_args.attention_backend == "torch_native":
            from sglang.srt.layers.attention.torch_native_backend import (
                TorchNativeAttnBackend,
            )

            self.attn_backend = TorchNativeAttnBackend(self)
        elif self.server_args.attention_backend == "flashmla":
            from sglang.srt.layers.attention.flashmla_backend import FlashMLABackend

            self.attn_backend = FlashMLABackend(self)
        elif self.server_args.attention_backend == "fa3":
            assert (
                torch.cuda.get_device_capability()[0] == 8 and not self.use_mla_backend
            ) or torch.cuda.get_device_capability()[0] == 9, (
                "FlashAttention v3 Backend requires SM>=80 and SM<=90. "
                "Please use `--attention-backend flashinfer`."
            )
            from sglang.srt.layers.attention.flashattention_backend import (
                FlashAttentionBackend,
            )

            self.attn_backend = FlashAttentionBackend(self)
        elif self.server_args.attention_backend == "cutlass_mla":
            from sglang.srt.layers.attention.cutlass_mla_backend import (
                CutlassMLABackend,
            )

            self.attn_backend = CutlassMLABackend(self)
        else:
            raise ValueError(
                f"Invalid attention backend: {self.server_args.attention_backend}"
            )

    def init_double_sparsity_channel_config(self, selected_channel):
        selected_channel = "." + selected_channel + "_proj"
        self.sorted_channels = []
        # load channel config
        with open(self.server_args.ds_channel_config_path, "r") as f:
            channel_config = json.load(f)

        for i in range(self.start_layer, self.end_layer):
            key = "model.layers." + str(i) + ".self_attn" + selected_channel
            self.sorted_channels.append(
                torch.tensor(channel_config[key])[
                    :, : self.server_args.ds_heavy_channel_num
                ]
                .contiguous()
                .cuda()
            )

    def init_cuda_graphs(self):
        """Capture cuda graphs."""
        self.cuda_graph_runner = None

        if not self.is_generation:
            # TODO: Currently, cuda graph only captures decode steps, which only exists for generation models
            return

        if self.server_args.disable_cuda_graph:
            return

        tic = time.perf_counter()
        before_mem = get_available_gpu_memory(self.device, self.gpu_id)
        logger.info(
            f"Capture cuda graph begin. This can take up to several minutes. avail mem={before_mem:.2f} GB"
        )
        self.cuda_graph_runner = CudaGraphRunner(self)
        after_mem = get_available_gpu_memory(self.device, self.gpu_id)
        logger.info(
            f"Capture cuda graph end. Time elapsed: {time.perf_counter() - tic:.2f} s. "
            f"mem usage={(before_mem - after_mem):.2f} GB. avail mem={after_mem:.2f} GB."
        )

    def apply_torch_tp(self):
        logger.info(f"Enabling torch tensor parallelism on {self.tp_size} devices.")
        from sglang.srt.model_parallel import tensor_parallel

        device_mesh = torch.distributed.init_device_mesh(self.device, (self.tp_size,))
        tensor_parallel(self.model, device_mesh)

    def forward_decode(
        self, forward_batch: ForwardBatch, pp_proxy_tensors=None
    ) -> LogitsProcessorOutput:
        self.attn_backend.init_forward_metadata(forward_batch)
        # FIXME: add pp_proxy_tensors arg to all models
        kwargs = {}
        if self.support_pp:
            kwargs["pp_proxy_tensors"] = pp_proxy_tensors
        return self.model.forward(
            forward_batch.input_ids, forward_batch.positions, forward_batch, **kwargs
        )

    def forward_extend(
        self,
        forward_batch: ForwardBatch,
        skip_attn_backend_init: bool = False,
        pp_proxy_tensors=None,
    ) -> LogitsProcessorOutput:
        if not skip_attn_backend_init:
            self.attn_backend.init_forward_metadata(forward_batch)

        kwargs = {}
        if self.support_pp:
            kwargs["pp_proxy_tensors"] = pp_proxy_tensors
        if forward_batch.input_embeds is not None:
            kwargs["input_embeds"] = forward_batch.input_embeds.bfloat16()
        if not self.is_generation:
            kwargs["get_embedding"] = True
        return self.model.forward(
            forward_batch.input_ids,
            forward_batch.positions,
            forward_batch,
            **kwargs,
        )

    def forward_idle(
        self, forward_batch: ForwardBatch, pp_proxy_tensors=None
    ) -> LogitsProcessorOutput:
        kwargs = {}
        if self.support_pp:
            kwargs["pp_proxy_tensors"] = pp_proxy_tensors
        return self.model.forward(
            forward_batch.input_ids,
            forward_batch.positions,
            forward_batch,
            **kwargs,
        )

    def forward(
        self,
        forward_batch: ForwardBatch,
        skip_attn_backend_init: bool = False,
        pp_proxy_tensors: Optional[PPProxyTensors] = None,
    ) -> Tuple[Union[LogitsProcessorOutput, PPProxyTensors], bool]:
        can_run_cuda_graph = bool(
            forward_batch.forward_mode.is_cuda_graph()
            and self.cuda_graph_runner
            and self.cuda_graph_runner.can_run(forward_batch)
        )
        if can_run_cuda_graph:
            ret = self.cuda_graph_runner.replay(
                forward_batch,
                skip_attn_backend_init=skip_attn_backend_init,
                pp_proxy_tensors=pp_proxy_tensors,
            )
        elif forward_batch.forward_mode.is_decode():
            ret = self.forward_decode(forward_batch, pp_proxy_tensors=pp_proxy_tensors)
        elif forward_batch.forward_mode.is_extend():
            ret = self.forward_extend(
                forward_batch,
                skip_attn_backend_init=skip_attn_backend_init,
                pp_proxy_tensors=pp_proxy_tensors,
            )
        elif forward_batch.forward_mode.is_idle():
            ret = self.forward_idle(forward_batch, pp_proxy_tensors=pp_proxy_tensors)
        else:
            raise ValueError(f"Invalid forward mode: {forward_batch.forward_mode}")

        return ret, can_run_cuda_graph

    def _preprocess_logits(
        self, logits_output: LogitsProcessorOutput, sampling_info: SamplingBatchInfo
    ):
        # Apply logit bias
        if sampling_info.sampling_info_done:
            # Overlap mode: the function update_regex_vocab_mask was executed
            # in process_batch_result of the last batch.
            if sampling_info.grammars:
                sampling_info.sampling_info_done.wait()
        else:
            # Normal mode: Put CPU-heavy tasks here. They will be overlapped with the forward pass.
            sampling_info.update_regex_vocab_mask()
        sampling_info.apply_logits_bias(logits_output.next_token_logits)

    def sample(
        self,
        logits_output: LogitsProcessorOutput,
        forward_batch: ForwardBatch,
    ) -> torch.Tensor:
        """Sample and compute logprobs and update logits_output.

        Args:
            logits_output: The logits output from the model forward
            forward_batch: The forward batch that generates logits_output

        Returns:
            A list of next_token_ids
        """
        # For duplex models with multiple output streams.
        if isinstance(logits_output, tuple):
            return torch.stack(
                [self.sample(values, forward_batch) for values in logits_output],
                axis=-1,
            )

        self._preprocess_logits(logits_output, forward_batch.sampling_info)

        # Sample the next tokens
        next_token_ids = self.sampler(
            logits_output,
            forward_batch.sampling_info,
            forward_batch.return_logprob,
            forward_batch.top_logprobs_nums,
            forward_batch.token_ids_logprobs,
        )
        return next_token_ids

    @property
    def model_is_mrope(self) -> bool:
        """Detect if the model has "mrope" rope_scaling type.
        mrope requires keep "rope_deltas" between prompt and decoding phases."""
        rope_scaling = getattr(self.model_config.hf_text_config, "rope_scaling", {})
        if rope_scaling is None:
            return False
        is_mrope_enabled = "mrope_section" in rope_scaling
        return is_mrope_enabled

    def save_remote_model(self, url: str):
        from sglang.srt.model_loader.loader import RemoteModelLoader

        logger.info(f"Saving model to {url}")
        RemoteModelLoader.save_model(self.model, self.model_config.model_path, url)

    def save_sharded_model(
        self, path: str, pattern: Optional[str] = None, max_size: Optional[int] = None
    ):
        from sglang.srt.model_loader.loader import ShardedStateLoader

        logger.info(
            f"Save sharded model to {path} with pattern {pattern} and max_size {max_size}"
        )
        ShardedStateLoader.save_model(self.model, path, pattern, max_size)


def _model_load_weights_direct(model, named_tensors: List[Tuple[str, torch.Tensor]]):
    params_dict = dict(model.named_parameters())
    for name, tensor in named_tensors:
        default_weight_loader(params_dict[name], tensor)


def _unwrap_tensor(tensor, tp_rank):
    if isinstance(tensor, LocalSerializedTensor):
        monkey_patch_torch_reductions()
        tensor = tensor.get(tp_rank)
    return tensor.to(torch.cuda.current_device())


@dataclass
class LocalSerializedTensor:
    """torch.Tensor that gets serialized by MultiprocessingSerializer (which only serializes a pointer and not the data).
    The i-th element in the list corresponds to i-th rank's GPU."""

    values: List[bytes]

    def get(self, rank: int):
        return MultiprocessingSerializer.deserialize(self.values[rank])<|MERGE_RESOLUTION|>--- conflicted
+++ resolved
@@ -152,13 +152,9 @@
         self.is_draft_worker = is_draft_worker
         self.is_generation = model_config.is_generation
         self.is_multimodal = model_config.is_multimodal
-<<<<<<< HEAD
         self.is_multimodal_chunked_prefill_supported = (
             model_config.is_multimodal_chunked_prefill_supported
         )
-        self.should_log = tp_rank == 0
-=======
->>>>>>> 626ccb7d
         self.spec_algorithm = SpeculativeAlgorithm.from_string(
             server_args.speculative_algorithm
         )
@@ -350,28 +346,17 @@
 
         if self.is_multimodal:
             self.mem_fraction_static *= 0.90
-<<<<<<< HEAD
-            if self.should_log:
-                logger.info(
-                    f"Automatically reduce --mem-fraction-static to {self.mem_fraction_static:.3f} "
-                    f"because this is a multimodal model."
-                )
+            logger.info(
+                f"Automatically reduce --mem-fraction-static to {self.mem_fraction_static:.3f} "
+                f"because this is a multimodal model."
+            )
             if not self.is_multimodal_chunked_prefill_supported:
                 server_args.chunked_prefill_size = -1
                 if self.should_log:
-                    logger.info(
-                        f"Automatically turn of --chunked-prefill-size as it is not supported for "
-                        f"{self.model_config.hf_config.model_type}"
-                    )
-=======
-            logger.info(
-                f"Automatically reduce --mem-fraction-static to {self.mem_fraction_static:.3f} because this is a multimodal model."
-            )
-            server_args.chunked_prefill_size = -1
-            logger.info(
-                "Automatically turn off --chunked-prefill-size for multimodal model."
-            )
->>>>>>> 626ccb7d
+                logger.info(
+                    f"Automatically turn of --chunked-prefill-size as it is not supported for "
+                    f"{self.model_config.hf_config.model_type}"
+                )
 
         if not self.use_mla_backend:
             server_args.disable_chunked_prefix_cache = True
